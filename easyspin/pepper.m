% pepper  Computation of powder cw EPR spectra 
%
%   pepper(Sys,Exp)
%   pepper(Sys,Exp,Opt)
%   spec = pepper(...)
%   [x,spec] = pepper(...)
%   [x,spec,Trans] = pepper(...)
%
%   Calculates field-swept and frequency-swept cw EPR spectra.
%
%   Input:
%    Sys: parameters of the paramagnetic system
%      S, g, Nucs, A, Q, D, ee,
%      gFrame, AFrame, QFrame, DFrame, eeFrame
%      lw, lwpp
%      HStrain, gStrain, AStrain, DStrain
%      B2, B4, B6 etc.
%    Exp: experimental parameter settings
%      mwFreq              microwave frequency, in GHz (for field sweeps)
%      Range               sweep range, [sweepmin sweepmax], in mT (for field sweep)
%      CenterSweep         sweep range, [center sweep], in mT (for field sweeps
%      Field               static field, in mT (for frequency sweeps)
%      mwRange             sweep range, [sweepmin sweepmax], in GHz (for freq. sweeps)
%      mwCenterSweep       sweep range, [center sweep], in GHz (for freq. sweeps)
%      nPoints             number of points
%      Harmonic            detection harmonic: 0, 1 (default), 2
%      ModAmp              peak-to-peak modulation amplitude, in mT (field sweeps only)
%      mwPhase             detection phase (0 = absorption, pi/2 = dispersion)
%      Temperature         temperature, in K
%      SampleRotation      3-element array of Euler angles (in radians) for sample orientation
%      CrystalOrientation  nx3 array of Euler angles (in radians) for crystal orientations
%      CrystalSymmetry     crystal symmetry (space group etc.)
%      MolFrame            Euler angles (in radians) for molecular frame orientation
%      mwPolarization      'linear', 'circular+', 'circular-', 'unpolarized'
%      Mode                excitation mode: 'perpendicular', 'parallel', k_tilt, [k_tilt alpha_pol]
%      Ordering            coefficient for non-isotropic orientational distribution
%    Opt: computational options
%      Method              'matrix', 'perturb1', 'perturb2'='perturb'
%      Output              'summed', 'separate'
%      Verbosity           0, 1, 2
%      GridSize            grid size;  N1, [N1 Ninterp]
%      Transitions, Threshold
%      Symmetry, GridFrame,
%      Intensity, Freq2Field, Sites
%
%   Output:
%    x       field axis (in mT) or frequency axis (in GHz)
%    spec    spectrum
%    Trans   transitions included in the calculation
%
%   If no output argument is given, the simulated spectrum is plotted.

function varargout = pepper(Sys,Exp,Opt)

if nargin==0, help(mfilename); return; end

% Check expiry date
error(eschecker);

% Check Matlab version
error(chkmlver);

% Get time for performance report at the end.
StartTime = clock;

% Input argument scanning, get display level and prompt
%=======================================================================
% Guard against wrong number of input or output arguments.
if nargin<1, error('Please supply a spin system as first parameter.'); end
if nargin<2, error('Please supply experimental parameters as second input argument.'); end
if nargin>3, error('Too many input arguments, the maximum is three.'); end

if nargout>4, error('Too many output arguments.'); end

% Initialize options structure to zero if not given.
if nargin<3, Opt = struct; end
if isempty(Opt), Opt = struct; end

if ~isstruct(Sys) && ~iscell(Sys)
  error('Sys must be a structure or a cell array of structures!');
end
if ~isstruct(Exp)
  error('Exp must be a structure!');
end
if ~isstruct(Opt)
  error('Opt must be a structure!');
end

% A global variable sets the level of log display. The global variable
% is used in logmsg(), which does the log display.
if ~isfield(Opt,'Verbosity'), Opt.Verbosity = 0; end
global EasySpinLogLevel
EasySpinLogLevel = Opt.Verbosity;


%==================================================================
% Loop over species and isotopologues
%==================================================================
FrequencySweep = ~isfield(Exp,'mwFreq') & isfield(Exp,'Field');

if FrequencySweep
  SweepAutoRange = (~isfield(Exp,'mwRange') || isempty(Exp.mwRange)) && ...
    (~isfield(Exp,'mwCenterSweep') || isempty(Exp.mwCenterSweep));
else
  SweepAutoRange = (~isfield(Exp,'Range') || isempty(Exp.Range)) && ...
    (~isfield(Exp,'CenterSweep') || isempty(Exp.CenterSweep));
end

if ~isfield(Opt,'IsoCutoff'), Opt.IsoCutoff = 1e-3; end
if ~isfield(Opt,'Output'), Opt.Output = 'summed'; end

[Output,err] = parseoption(Opt,'Output',{'summed','separate'});
error(err);
summedOutput = Output==1;

if ~isfield(Sys,'singleiso') || ~Sys.singleiso
  
  if ~iscell(Sys), Sys = {Sys}; end
  
  nComponents = numel(Sys);
  if nComponents>1
    logmsg(1,'  %d component spin systems...');
  else
    logmsg(1,'  single spin system');
  end
  
  for c = 1:nComponents
    SysList{c} = isotopologues(Sys{c},Opt.IsoCutoff);  %#ok
    nIsotopologues(c) = numel(SysList{c});  %#ok
    logmsg(1,'    component %d: %d isotopologues',c,nIsotopologues(c));
  end
  
  if sum(nIsotopologues)>1 && SweepAutoRange
    if FrequencySweep
      str = 'Exp.mwRange or Exp.mwCenterSweep';
    else
      str = 'Exp.Range or Exp.CenterSweep';
    end
    error('Multiple components: Please specify sweep range manually using %s.',str);
  end
  
  separateSpectra = ~summedOutput && ...
    (nComponents>1 || sum(nIsotopologues)>1);
  if separateSpectra
    spec = [];
    Opt.Output = 'summed'; % summed spectrum for each isotopologue
  else
    spec = 0;
  end
  
  % Loop over all components and isotopologues
  for iComponent = 1:nComponents
    for iIsotopologue = 1:nIsotopologues(iComponent)
      
      % Simulate single-isotopologue spectrum
      Sys_ = SysList{iComponent}(iIsotopologue);
      Sys_.singleiso = true;
      [xAxis,spec_,Transitions] = pepper(Sys_,Exp,Opt);
      
      % Accumulate or append spectra
      if separateSpectra
        spec = [spec; spec_*Sys_.weight];  %#ok
      else
        spec = spec + spec_*Sys_.weight;
      end
      
    end
  end
  
  % Output and plotting
  switch nargout
    case 0
      cla
      if FrequencySweep
        if xAxis(end)<1
          plot(xAxis*1e3,spec);
          xlabel('frequency (MHz)');
        else
          plot(xAxis,spec);
          xlabel('frequency (GHz)');
        end
        title(sprintf('%0.8g mT',Exp.Field));
      else
        if xAxis(end)<10000
          plot(xAxis,spec);
          xlabel('magnetic field (mT)');
        else
          plot(xAxis/1e3,spec);
          xlabel('magnetic field (T)');
        end
        title(sprintf('%0.8g GHz',Exp.mwFreq));
      end
      axis tight
      ylabel('intensity (arb.u.)');
    case 1, varargout = {spec};
    case 2, varargout = {xAxis,spec};
    case 3, varargout = {xAxis,spec,Transitions};
  end
  return
end
%==================================================================


%==================================================================
% Single-isotopologue spectrum
%==================================================================

% Now we can start simulating the spectrum
logmsg(1,['=begin=pepper=====' datestr(now) '=================']);
logmsg(2,'  log level %d',EasySpinLogLevel);
logmsg(1,'-general-----------------------------------------------');

%=======================================================================
% Spin system structure
%=======================================================================

[Sys,err] = validatespinsys(Sys);
error(err);

if any(Sys.n>1)
  error('pepper does not support sets of equivalent nuclei (Sys.n>1).');
end

StrainWidths = any([Sys.HStrain(:); Sys.DStrain(:); Sys.gStrain(:); Sys.AStrain(:)]>0);
ConvolutionBroadening = any(Sys.lw>0);

logmsg(1,'  system with %d spin(s) and %d states',numel(spinvec(Sys)),hsdim(Sys));
if StrainWidths, logmsg(1,'  strain widths given'); end
%=======================================================================



%=======================================================================
% Experiment structure, contains experimental settings
%=======================================================================

% Documented fields and their defaults (mandatory parameters are set to NaN)
%DefaultExp.mwFreq = NaN; % for field sweeps
%DefaultExp.Field = NaN; % for frequency sweeps
DefaultExp.CenterSweep = NaN;
DefaultExp.Range = NaN;
DefaultExp.mwCenterSweep = NaN;
DefaultExp.mwRange = NaN;
DefaultExp.nPoints = 1024;
DefaultExp.Temperature = NaN;
DefaultExp.Harmonic = NaN;
DefaultExp.Mode = 'perpendicular';
DefaultExp.Ordering = [];
DefaultExp.ModAmp = 0;
DefaultExp.mwPhase = 0;
<<<<<<< HEAD
DefaultExp.lightBeam = '';  % no photoexcitation
=======
DefaultExp.SampleRotation = [];
>>>>>>> 490e378b

DefaultExp.CrystalOrientation = [];
DefaultExp.CrystalSymmetry = '';
DefaultExp.MolFrame = [];

Exp = adddefaults(Exp,DefaultExp);

% Check microwave frequency and static field
if ~isfield(Exp,'mwFreq') || isempty(Exp.mwFreq)
  if ~isfield(Exp,'Field')
    error('Please supply either the microwave frequency in Exp.mwFreq (for field sweeps) or the magnetic field in Exp.Field (for frequency sweeps).');
  end
  FieldSweep = false;
else
  if isfield(Exp,'Field') && ~isempty(Exp.Field)
    error('Give either Exp.mwFreq (for a field sweep) or Exp.Field (for a frequency sweep), but not both.');
  end
  FieldSweep = true;
end

if FieldSweep
  if numel(Exp.mwFreq)~=1 || any(Exp.mwFreq<=0) || ~isreal(Exp.mwFreq)
    error('Uninterpretable microwave frequency in Exp.mwFreq.');
  end
  logmsg(1,'  field sweep, mw frequency %0.8g GHz',Exp.mwFreq);
else
  if numel(Exp.Field)~=1 || ~isreal(Exp.Field)
    error('Uninterpretable magnetic field in Exp.Field.');
  end
  logmsg(1,'  frequency sweep, magnetic field %0.8g mT',Exp.Field);
end

% Automatic field range determination
if FieldSweep
  if all(isnan(Exp.CenterSweep)) && all(isnan(Exp.Range))
    if numel(Sys.S)==1 && (Sys.S==1/2) && ~any(Sys.L(:))
      logmsg(1,'  automatic determination of sweep range');
      I = nucspin(Sys.Nucs).';
      if ~isempty(I)
        if Sys.fullA
          Amax = max(abs(Sys.A),[],2);
          Amax = max(reshape(Amax,3,[])).';
        else
          Amax = max(abs(Sys.A),[],2);
        end
      else
        Amax = 0;
      end
      hf = sum(I.*Amax)*1e6; % MHz -> Hz
      if Sys.fullg
        for k = 1:Sys.nElectrons
          g(:,k) = eig(Sys.g((1:3)+(k-1)*3,:));  %#ok
        end
        g = g(:);
      else
        g = Sys.g(:);
      end
      gmax = max(g);
      gmin = min(g);
      minB = planck*(Exp.mwFreq*1e9 - hf)/bmagn/gmax/1e-3; % mT
      maxB = planck*(Exp.mwFreq*1e9 + hf)/bmagn/gmin/1e-3; % mT
      Center = (maxB+minB)/2; % mT
      Sweep = maxB-minB+3*max(Sys.lw); % mT
      if Sweep==0, Sweep = 5*max(Sys.lw); end
      if Sweep==0, Sweep = 10; end
      Stretch = 1.25;
      Exp.CenterSweep = [Center, Stretch*Sweep];
    else
      error(sprintf('Cannot automatically determine field range.\nPlease provide either Exp.CenterSweep or Exp.Range.'));
    end
  end
else
  % Automatic range for frequency sweep is done later.
end

% Check both CenterSweep and Range, prefer CenterSweep
if FieldSweep
  if ~isnan(Exp.CenterSweep)
    Exp.Range = Exp.CenterSweep(1) + [-1 1]*Exp.CenterSweep(2)/2;
    if Exp.Range(1)<0
      error('Lower field limit from Exp.CenterSweep cannt be negative.');
    end
  end
  if isfield(Exp,'Range') && all(~isnan(Exp.Range))
    if any(diff(Exp.Range)<=0) || any(~isfinite(Exp.Range)) || ...
        ~isreal(Exp.Range)
      error('Exp.Range is not valid!');
    end
    if any(Exp.Range<0)
      error('Negative magnetic fields in Exp.Range are not possible.');
    end
  end
else
  if ~isnan(Exp.mwCenterSweep)
    Exp.mwRange = Exp.mwCenterSweep(1) + [-1 1]*Exp.mwCenterSweep(2)/2;
    Exp.mwRange = max(Exp.mwRange,0);
  end
  if isfield(Exp,'mwRange') && all(~isnan(Exp.mwRange))
    if diff(Exp.mwRange)<=0 || any(~isfinite(Exp.mwRange)) || ...
        any(~isreal(Exp.mwRange))
      error('Exp.mwRange is not valid!');
    end
    if any(Exp.mwRange<0)
      error('Exp.mwRange cannot be negative.');
    end
  end
end


% Number of points
if any(~isreal(Exp.nPoints)) || numel(Exp.nPoints)>1 || (Exp.nPoints<2)
  error('Problem with Exp.nPoints. Needs to be a number not smaller than 2.')
end

if FieldSweep
  logmsg(1,'  frequency %g GHz, field range [%g %g] mT, %d points',...
    Exp.mwFreq,Exp.Range(1),Exp.Range(2),Exp.nPoints);
else
  if ~SweepAutoRange
    logmsg(1,'  field %g mT, frequency range [%g %g] GHz, %d points',...
      Exp.Field,Exp.mwRange(1),Exp.mwRange(2),Exp.nPoints);
  else
    logmsg(1,'  field %g mT, automatic frequency range, %d points',...
      Exp.Field,Exp.nPoints);
  end
end

% Detection harmonic
autoHarmonic = ~isfield(Exp,'Harmonic') || isempty(Exp.Harmonic) || isnan(Exp.Harmonic);
noBroadening = ~StrainWidths && ~ConvolutionBroadening;
if autoHarmonic
  if FieldSweep && ~noBroadening
    if noBroadening
      Exp.Harmonic = 0;
    else
      Exp.Harmonic = 1;
    end
  else
    Exp.Harmonic = 0;
  end
end
if ~any(Exp.Harmonic==[-1,0,1,2])
  error('Exp.Harmonic must be either 0, 1 or 2.');
end
if noBroadening && (Exp.Harmonic~=0)
  error('\n  No broadening given. Cannot compute spectrum with Exp.Harmonic=%d.\n',Exp.Harmonic);
end

% Modulation amplitude
if any(Exp.ModAmp<0) || any(isnan(Exp.ModAmp)) || numel(Exp.ModAmp)~=1
  error('Exp.ModAmp must be either a single positive number or zero.');
end
if Exp.ModAmp>0
  if FieldSweep
    logmsg(1,'  field modulation, amplitude %g mT',Exp.ModAmp);
    if Exp.Harmonic<1
      error('With field modulation (Exp.ModAmp), Exp.Harmonic=0 does not work.');
    end
    Exp.ModHarmonic = Exp.Harmonic;
    Exp.ConvHarmonic = 0;
    Exp.DerivHarmonic = 0;
  else
    error('Exp.ModAmp cannot be used with frequency sweeps.');
  end
else
  Exp.ModHarmonic = 0;
  if ConvolutionBroadening
    Exp.ConvHarmonic = Exp.Harmonic;
    Exp.DerivHarmonic = 0;
  else
    Exp.ConvHarmonic = 0;
    Exp.DerivHarmonic = Exp.Harmonic;
  end
end

% Resonator mode
if ischar(Exp.Mode) && ~isempty(Exp.Mode)
  if strcmp(Exp.Mode,'perpendicular')
  elseif strcmp(Exp.Mode,'parallel')
  else
    error('Exp.Mode must be either ''perpendicular'' or ''parallel''.');
  end
end
logmsg(1,'  harmonic %d, %s mode',Exp.Harmonic,Exp.Mode);

% Powder vs. crystal simulation
PowderSimulation = isempty(Exp.CrystalOrientation);
Exp.PowderSimulation = PowderSimulation; % for communication with resf*

% Partial ordering
if ~isempty(Exp.Ordering)
  if isnumeric(Exp.Ordering) && (numel(Exp.Ordering)==1) && isreal(Exp.Ordering)
    lambda = Exp.Ordering;
    Exp.Ordering = @(phi,theta) exp(lambda*plegendre(2,0,cos(theta))).*ones(size(phi));
    logmsg(1,'  partial ordering (built-in function, lambda = %g)',lambda);
  elseif isa(Exp.Ordering,'function_handle')
    logmsg(1,'  partial ordering (user-supplied function)');
    if nargin(Exp.Ordering)<2
      logmsg(1,'  User-supplied function in Exp.Ordering must take 2 inputs.');
    end
  else
    error('Exp.Ordering must be either a single number or a function handle.');
  end
end

% Temperature and non-equilibrium populations
nonEquiPops = isfield(Sys,'Pop') && ~isempty(Sys.Pop);
if nonEquiPops
  msg = '  user-specified non-equilibrium populations';
  if max(Sys.Pop)==min(Sys.Pop)
    error('Populations in Sys.Pop cannot be all equal!');
  end
else
  if isfinite(Exp.Temperature)
    msg = sprintf('  temperature %g K',Exp.Temperature);
  else
    msg = '  no temperature';
  end
end
logmsg(1,msg);

% Sample rotation
if isfield(Exp,'SampleRotation') && ~isempty(Exp.SampleRotation)
  if isnumeric(Exp.SampleRotation)
    rho = Exp.SampleRotation;
    nRot = [1;0;0]; % lab x axis (xL_L) as default
  elseif iscell(Exp.SampleRotation) && numel(Exp.SampleRotation)==2
    rho = Exp.SampleRotation{1};
    nRot = Exp.SampleRotation{2};
    if ischar(nRot)
      nRot = letter2vec(nRot);
    end
  else
    error('Exp.SampleRotation must be of the form {rho,nL}, with the rotation angle rho and the lab-frame rotation axis nL.');
  end
  if numel(rho)~=1
    error('Exp.SampleRotation: the first element must the rotation angle rho.');
  end
else
  rho = 0;
  nRot = [1;0;0];
end
rotateSample = rho~=0;
if rotateSample
  Exp.R_sample = rotaxi2mat(nRot,rho).'; % transpose because it's an active rotation
else
  Exp.R_sample = [];
end


%=======================================================================




%=======================================================================
% Options structure
%=======================================================================
% Documented options, resfields (for the defaults, see resfields).
%DefaultOpt.Transitions = []; % resfields 
%DefaultOpt.Threshold = 1e-3; % resfields
%DefaultOpt.Intensity = 1; % resfields
%DefaultOpt.Freq2Field = 1; % resfields

% Obsolete fields, pepper
ObsoleteOptions = {'Convolution','Width'};
for k = 1:numel(ObsoleteOptions)
  if isfield(Opt,ObsoleteOptions{k})
    error('Options.%s is obsolete. Please remove from code!',ObsoleteOptions{k});
  end
end

if isfield(Opt,'nKnots')
  error('Options.nKnots is obsolete. Use Options.GridSize instead, e.g. Options.GridSize = 91.');
end
if isfield(Opt,'Symmetry')
  error('Options.Symmetry is obsolete. Use Options.GridSymmetry instead, e.g. Options.GridSymmetry = ''D2h''.');
end
if isfield(Opt,'nSpline')
  error('Options.nSpline is obsolete. Use a second number in Options.GridSize instead, e.g. Options.GridSize = [19 5] for Options.nSpline = 5.');
end
if isfield(Opt,'Perturb')
  error('Options.Perturb is obsolete. Use Opt.Method=''perturb'' or Opt.Method=''hybrid'' instead.');
end

% Documented fields, pepper
DefaultOpt.Verbosity = 0;
DefaultOpt.GridSymmetry = '';
DefaultOpt.GridFrame = [];
DefaultOpt.Output = 'summed';
DefaultOpt.Method = 'matrix'; % 'matrix', 'eig', 'perturb1', 'perturb2'='perturb' 

% Undocumented fields, pepper
%DefaultOpt.nTRKnots = 3; % resfields
%DefaultOpt.Weak = []; % resfields
DefaultOpt.Smoothing = 2;
DefaultOpt.GridSizeMinimum = 10;
DefaultOpt.Debug = 0;
DefaultOpt.Intensity = 'on';
DefaultOpt.BruteForce = 0;
DefaultOpt.ImmediateBinning = 0;
DefaultOpt.PaddingMultiplier = 3; % for padding before convolution

GridSizeMatrix = [19 4];
GridSizePerturb = [19 4];

Opt = adddefaults(Opt,DefaultOpt);

if FieldSweep
  [Method,err] = parseoption(Opt,'Method',{'eig','matrix','perturb','perturb1','perturb2','hybrid'});
  error(err);
else
  [Method,err] = parseoption(Opt,'Method',{'matrix','perturb','perturb1','perturb2','hybrid'});
  error(err);
  Method = Method + 10;
end

useEigenFields = Method==1;
usePerturbationTheory = any(Method==[3 4 5 12 13 14]);
if Opt.ImmediateBinning && ~usePerturbationTheory
  error('Opt.ImmediateBinning works only with perturbation theory.');
end

if ~isfield(Opt,'GridSize')
  if usePerturbationTheory
    Opt.GridSize = GridSizePerturb;
  else
    Opt.GridSize = GridSizeMatrix;
  end
end

if Opt.GridSize(1)<Opt.GridSizeMinimum
  error('Options.GridSize must not be less than %d. Please adjust!',Opt.GridSizeMinimum);
end
if numel(Opt.GridSize)<2
  if usePerturbationTheory
    Opt.GridSize(2) = GridSizePerturb(2);
  else
    Opt.GridSize(2) = GridSizeMatrix(2);
  end
end

% Parse string options.
anisotropicIntensities = parseoption(Opt,'Intensity',{'off','on'}) - 1;
Opt.Intensity = anisotropicIntensities;

[Exp,Opt] = p_symandgrid(Sys,Exp,Opt);
nOrientations = size(Exp.CrystalOrientation,1);

% Fold orientational distribution function into grid region.
if ~isempty(Exp.Ordering)
  orifun = foldoridist(Exp.Ordering,Opt.GridSymmetry);
end

%=======================================================================
%=======================================================================
%                   PEAK DATA COMPUTATION
%=======================================================================
%=======================================================================

logmsg(1,'-resonances--------------------------------------------');
MethodMsg{1} = 'field sweep, eigenfields (Liouville space)';
MethodMsg{2} = 'field sweep, adaptive segmentation (state space)';
MethodMsg{3} = 'field sweep, second-order perturbation theory';
MethodMsg{4} = 'field sweep, first-order perturbation theory';
MethodMsg{5} = 'field sweep, second-order perturbation theory';
MethodMsg{6} = 'field sweep, hybrid (matrix diagonalization for electron spin, perturbation for nuclei)';
MethodMsg{11} = 'frequency sweep, matrix diagonalization';
MethodMsg{12} = 'frequency sweep, second-order perturbation theory';
MethodMsg{13} = 'frequency sweep, first-order perturbation theory';
MethodMsg{14} = 'frequency sweep, second-order perturbation theory';
MethodMsg{15} = 'frequency sweep, hybrid (matrix diagonalization for electron spin, perturbation for nuclei)';
logmsg(1,'  method: %s',MethodMsg{Method});

if FieldSweep
  % Field sweeps
  %---------------------------------------------------------------------------
  if Method==1
    
    % Eigenfield equation
    %------------------------------------------------------------------------
    anisotropicWidths = false;
    if StrainWidths
      logmsg(-inf,'WARNING: Options.Method: eigenfields method -> strains are ignored!');
    end
    
    Exp1 = Exp;
    Exp1.Range = [0 1e8];
    
    logmsg(2,'  -entering eigfields----------------------------------');
    [Pdat,Idat] = eigfields(Sys,Exp1,Opt);
    logmsg(2,'  -exiting eigfields-----------------------------------');
    Wdat = [];
    %Gdat = [];
    Transitions = [];
    
    if nOrientations==1
      Pdat = {Pdat};
      Idat = {Idat};
    end
    nReson = 0;
    for k = 1:nOrientations
      nReson = nReson + numel(Pdat{k});
    end
    logmsg(1,'  %d resonance in total (%g per orientation)',nReson,nReson/nOrientations);
    
  else
    
    % Matrix diagonalization and perturbation methods
    %------------------------------------------------------------------------
    
    if ~PowderSimulation
      %if ~isfield(Opt,'Perturb'), Opt.Perturb = 0; end
    end
    
    % Set search range larger than requested field range
    Exp1 = Exp;
    Exp1.SearchRange = Exp1.Range + 0.2*diff(Exp.Range)*[-1 1];
    Exp1.SearchRange(Exp1.SearchRange<0) = 0;
    
    Exp1.AccumWeights = Exp.OriWeights;
    
    logmsg(2,'  -entering resfields*----------------------------------');
    switch Method
      case {2,6} % matrix diagonalization, hybrid
        [Pdat,Idat,Wdat,Transitions] = resfields(Sys,Exp1,Opt);
      case {3,5} % 2nd-order perturbation theory
        Opt.PerturbOrder = 2;
        [Pdat,Idat,Wdat,Transitions,spec] = resfields_perturb(Sys,Exp1,Opt);
      case 4 % 1st-order perturbation theory
        Opt.PerturbOrder = 1;
        [Pdat,Idat,Wdat,Transitions,spec] = resfields_perturb(Sys,Exp1,Opt);
    end
    logmsg(2,'  -exiting resfields*-----------------------------------');
    
    if isempty(Wdat)
      anisotropicWidths = false;
    else
      anisotropicWidths = max(Wdat(:))>0;
    end
    
  end
  
else
  
  % Frequency sweeps
  %--------------------------------------------------------------------------------
  % Matrix diagonalization and perturbation methods
  %------------------------------------------------------------------------
  
  if ~PowderSimulation
    %if ~isfield(Opt,'Perturb'), Opt.Perturb = 0; end
  end
  
  Exp1 = Exp;  
  Exp1.AccumWeights = Exp.OriWeights;
  
  logmsg(2,'  -entering resfreqs*----------------------------------');
  switch Method
    case {11,15} % matrix diagonalization, hybrid
      [Pdat,Idat,Wdat,Transitions] = resfreqs_matrix(Sys,Exp1,Opt);
    case {12,14} % 2nd-order perturbation theory
      Opt.PerturbOrder = 2;
      [Pdat,Idat,Wdat,Transitions,spec] = resfreqs_perturb(Sys,Exp1,Opt);
    case 13 % 1st-order perturbation theory
      Opt.PerturbOrder = 1;
      [Pdat,Idat,Wdat,Transitions,spec] = resfreqs_perturb(Sys,Exp1,Opt);
  end
  logmsg(2,'  -exiting resfreqs*-----------------------------------');
  Pdat = Pdat/1e3; % MHz -> GHz
  Wdat = Wdat/1e3; % MHz -> GHz
  
  if isempty(Wdat)
    anisotropicWidths = false;
  else
    anisotropicWidths = max(Wdat(:))>0;
  end
  
end

if ~anisotropicIntensities
  logmsg(1,'  neglecting amplitude anisotropy, taking amplitude average');
  if ~useEigenFields, Idat = mean(Idat(:))*ones(size(Idat)); end
end

nTransitions = size(Transitions,1);
if ~PowderSimulation && ~isempty(Exp.CrystalSymmetry)
  nSites = numel(Pdat)/nTransitions/nOrientations;
else
  nSites = 1;
end

% Automatic range detemination for frequency sweeps
if ~FieldSweep && SweepAutoRange
  % everything in GHz
  minFreq = min(Pdat(:));
  maxFreq = max(Pdat(:));
  padding = (maxFreq-minFreq)/5;
  if padding==0, padding = 0.1; end
  if anisotropicWidths
    padding = max(padding,5*max(Wdat(:)));
  end
  padding = max(padding,5*sum(Sys.lw)/1e3);
  minRange = max(0,minFreq-padding);
  maxRange = maxFreq + padding;
  Exp.mwRange = [minRange maxRange]; % GHz
  logmsg(1,'  automatic frequency range [%g %g] GHz',...
    Exp.mwRange(1),Exp.mwRange(2));
end

%=======================================================================
%=======================================================================


% Analysis of the resonance data
%------------------------------------------------------------------------
% If looping fields or out-of-range fields are encountered,
% skip interpolation and projection.
if ~useEigenFields
  NaN_in_Pdat = any(isnan(Pdat),2);
else
  NaN_in_Pdat = 0;
end

if FieldSweep
  if Method~=6
    LoopingTransitionsPresent = size(unique(Transitions,'rows'),1)<size(Transitions,1);
    if LoopingTransitionsPresent && PowderSimulation
      logmsg(0,'** Looping transitions found. Artifacts at coalescence points possible.');
    end
  else
    % hybrid method: Transitions contains replicas of core sys transitions
    LoopingTransitionsPresent = 0;
  end
else
  LoopingTransitionsPresent = 0;
end

if FieldSweep
  SweepRange = Exp.Range;
else
  SweepRange = Exp.mwRange;
end
xAxis = linspace(SweepRange(1),SweepRange(2),Exp.nPoints);
Exp.deltaX = xAxis(2)-xAxis(1);

%=======================================================================
%=======================================================================
%    SPECTRUM CONSTRUCTION (incl. INTERPOLATION and PROJECTION)
%=======================================================================
%=======================================================================
% The position/amplitude/width data from above are
%     (1) interpolated to get more of them, and then
%     (2) projected to obtain the spectrum
% The interpolation and projection algorithms depend
% on the symmetry of the grid.

logmsg(1,'-absorption spectrum construction----------------------');

BruteForceSum = useEigenFields | Opt.BruteForce;
axialGrid = Opt.nOctants==0;
usingGrid = Opt.nOctants>=0;

if Opt.ImmediateBinning

  % lines have already been binned into the spectral vector on the fly during calculation
  
elseif ~BruteForceSum
  
  % Determine methods: projection/summation, interpolation on/off
  %-----------------------------------------------------------------------
  doProjection = ~anisotropicWidths && usingGrid;
  doInterpolation = Opt.GridSize(2)>1 && usingGrid;
  
  % Preparations for projection
  %-----------------------------------------------------------------------
  if doProjection
    msg = 'triangle/segment projection';
  else
    msg = 'summation';
    xT = 5e4;
    wT = xT/2.5; %<1e-8 at borders for Harmonic = -1
    Template = gaussian(0:2*xT-1,xT,wT,-1);
  end
  logmsg(1,'  %s',msg);
  
  % Preparations for interpolation
  %-----------------------------------------------------------------------
  if doInterpolation
    % Set an option for the sparse tridiagonal matrix \ solver in global cubic
    % spline interpolation. This function needs some time, so it was taken
    % out of Matlab's original spline() function, which is called many times.
    spparms('autommd',0);
    % Interpolation parameters. 1st char: g global, l linear. 2nd char: order.
    if axialGrid % axial symmetry: 1D interpolation
      if any(NaN_in_Pdat)
        InterpMode = {'L3','L3','L3'};
      else
        InterpMode = {'G3','L3','L3'};
      end
    else % 2D interpolation (no L3 method available)
      if any(NaN_in_Pdat)
        InterpMode = {'L1','L1','L1'};
      else
        InterpMode = {'G3','L1','L1'};
      end
    end
    msg = sprintf('  interpolation (factor %d, method %s/%s/%s)',Opt.GridSize(2),InterpMode{1},InterpMode{2},InterpMode{3});
  else
    Opt.GridSize(2) = 1;
    msg = '  interpolation off';
  end
  nfKnots = (Opt.GridSize(1)-1)*Opt.GridSize(2) + 1;
  logmsg(1,msg);
  
  % Pre-allocation of spectral array.
  %-----------------------------------------------------------------------
  if summedOutput
    nRows = 1;
    msg = 'summed';
  else
    if ~PowderSimulation
      nRows = nOrientations;
    else
      nRows = nTransitions;
    end
    msg = 'separate';
  end
  spec = zeros(nRows,Exp.nPoints);
  logmsg(1,'  spectrum array size: %dx%d (%s)',size(spec,1),size(spec,2),msg);  
  
  % Spectrum construction
  %-----------------------------------------------------------------------
  if ~PowderSimulation
    %=======================================================================
    % Single-crystal spectra
    %=======================================================================
    
    if nTransitions>0
      if ~anisotropicIntensities, thisInt = ones(nTransitions,1); end
      if ~anisotropicWidths, thisWid = zeros(nTransitions,1); end
      
      idx = 1;
      for iOri = 1:nOrientations
        for iSite = 1:nSites
          %logmsg(3,'  orientation %d of %d, site %d of %d',iOri,nOrientations,iSite,nSites);
          thisPos = Pdat(:,idx);
          if anisotropicIntensities, thisInt = Idat(:,idx); end
          if anisotropicWidths, thisWid = Wdat(:,idx); end
          
          thisspec = lisum1i(Template,xT,wT,thisPos,thisInt,thisWid,xAxis);
          thisspec = thisspec/nSites;
          thisspec = (2*pi)*thisspec; % for consistency with powder spectra (factor from integral over chi)
          thisspec = Exp.OriWeights(iOri)*thisspec; % integral over (phi,theta)
          
          if summedOutput
            spec = spec + thisspec;
          else
            spec(iOri,:) = spec(iOri,:) + thisspec;
          end
          
          idx = idx + 1;
        end
      end
    end
    
  elseif ~usingGrid
    
    %=======================================================================
    % Isotropic powder spectra
    %=======================================================================
    
    if ~anisotropicIntensities, thisInt = 1; end
    if ~anisotropicWidths, thisWid = 0; end
    
    for iTrans = 1:nTransitions
      %logmsg(3,'  transition %d of %d',iTrans,nTransitions);
      
      thisPos = Pdat(iTrans,:);
      if anisotropicIntensities, thisInt = Idat(iTrans,:); end
      if anisotropicWidths, thisWid = Wdat(iTrans,:); end
      
      thisspec = lisum1i(Template,xT,wT,thisPos,thisInt,thisWid,xAxis);
      thisspec = (2*pi)*thisspec; % integral over chi (0..2*pi)
      thisspec = Exp.OriWeights*thisspec; % integral over (phi,theta)
      
      if summedOutput
        spec = spec + thisspec;
      else
        spec(iTrans,:) = thisspec;
      end
      
    end
    
  else
    
    %=======================================================================
    % Anisotropic powder spectra: interpolation and accumulation/projection
    %=======================================================================
    if axialGrid
      if doInterpolation
        % set up fine interpolation grid
        grid = sphgrid(0,nfKnots);
        fphi = grid.phi;
        fthe = grid.theta;
      else
        fthe = Exp.theta;
      end
      fSegWeights = -diff(cos(fthe))*4*pi; % sum is 4*pi
      if ~isempty(Exp.Ordering)
        centreTheta = (fthe(1:end-1)+fthe(2:end))/2;
        centrePhi = zeros(1,numel(centreTheta));
        if rotateSample
          v = ang2vec(centrePhi,centreTheta);
          [centrePhi_,centreTheta_] = vec2ang(Exp.R_sample*v);
          OrderingWeights = orifun(centrePhi_,centreTheta_);
        else
          OrderingWeights = orifun(centrePhi,centreTheta);
        end
        if any(OrderingWeights<0), error('User-supplied orientation distribution gives negative values.'); end
        if all(OrderingWeights==0), error('User-supplied orientation distribution is all-zero.'); end
        fSegWeights = fSegWeights(:).*OrderingWeights(:);
        fSegWeights = 4*pi/sum(fSegWeights)*fSegWeights;
      end
      logmsg(1,'  total %d segments, %d transitions',numel(fthe)-1,nTransitions);
      
    else % nonaxial grid symmetry
      if doInterpolation
        % set up fine interpolation grid
        [grid,tri] = sphgrid(Opt.GridSymmetry,nfKnots);
        fphi = grid.phi;
        fthe = grid.theta;
      else
        tri = Exp.tri;
        fthe = Exp.theta;
        fphi = Exp.phi;
      end
      idxTri = tri.idx.';
      Areas = tri.areas;
      if ~isempty(Exp.Ordering)
        centreTheta = mean(fthe(idxTri));
        centrePhi = mean(fphi(idxTri));
        if rotateSample
          v = ang2vec(centrePhi,centreTheta);
          [centrePhi_,centreTheta_] = vec2ang(Exp.R_sample*v);
          OrderingWeights = orifun(centrePhi_,centreTheta_);
        else
          OrderingWeights = orifun(centrePhi,centreTheta);
        end
        if any(OrderingWeights<0), error('User-supplied orientation distribution gives negative values!'); end
        if all(OrderingWeights==0), error('User-supplied orientation distribution is all-zero.'); end
        Areas = Areas(:).*OrderingWeights(:);
        Areas = 4*pi/sum(Areas)*Areas;
      end
      logmsg(1,'  total %d triangles (%d orientations), %d transitions',size(idxTri,2),numel(fthe),nTransitions);
    end
    
    if ~anisotropicIntensities, fInt = ones(size(fthe)); end
    if ~anisotropicWidths, fWid = zeros(size(fthe)); end
    
    minBroadening = inf;
    nBroadenings = 0;
    sumBroadenings = 0;
    
    for iTrans = 1:nTransitions
      
      % Interpolation
      %------------------------------------------------------
      %LoopTransition = any(isnan(Pdat(iTrans,:)));
      LoopTransition = false;
      interpolateThis = doInterpolation && ~LoopTransition;
      if interpolateThis
        fPos = gridinterp(Pdat(iTrans,:),Opt.GridParams,fphi,fthe,InterpMode{1});
        if anisotropicIntensities
          fInt = gridinterp(Idat(iTrans,:),Opt.GridParams,fphi,fthe,InterpMode{2});
        end
        if anisotropicWidths
          fWid = gridinterp(Wdat(iTrans,:),Opt.GridParams,fphi,fthe,InterpMode{3});
        end
      else
        fPos = Pdat(iTrans,:);
        if anisotropicIntensities, fInt = Idat(iTrans,:); end
        if anisotropicWidths, fWid = Wdat(iTrans,:); end
      end
      
      msg1 = '';
      if ~nonEquiPops && any(fInt(:)<0), msg1 = 'intensities'; end
      if any(fWid(:)<0), msg1 = 'widths'; end
      if ~isempty(msg1)
        error('Negative %s encountered! Please report!',msg1);
      end
      
      % Summation or projection
      %------------------------------------------------------
      projectThis = doProjection && ~LoopTransition;
      if projectThis
        if axialGrid
          thisspec = projectzones(fPos,fInt,fSegWeights,xAxis);
        else
          thisspec = projecttriangles(idxTri,Areas,fPos,fInt,xAxis);
        end
        % minBroadening = ?
      else % do summation
        if axialGrid
          fPosC = (fPos(1:end-1) + fPos(2:end))/2;
          fIntC = fSegWeights(:).'.*(fInt(1:end-1) + fInt(2:end))/2;
          fSpread = abs(fPos(1:end-1) - fPos(2:end));
          fWidM  = (fWid(1:end-1) + fWid(2:end))/2;
          c1 = 1.57246; c2 = 18.6348;
        else
          fPosSorted = sort(fPos(idxTri),1);
          fPosC = mean(fPosSorted,1);
          fIntC = Areas(:).'.*mean(fInt(idxTri),1);
          fSpread = fPosSorted(3,:) - fPosSorted(1,:);
          fWidM = mean(fWid(idxTri),1);
          c1 = 2.8269; c2 = 42.6843;
        end
        Lambda = fWidM./fSpread;
        gam = 1./sqrt(c1*Lambda.^2 + c2*Lambda.^4);
        gam(isinf(gam)) = 0;
        fWidC = fWidM.*(1 + Opt.Smoothing*gam);
        
        thisspec = lisum1i(Template,xT,wT,fPosC,fIntC,fWidC,xAxis);
        
        minBroadening = min(minBroadening,min(Lambda));
        sumBroadenings = sumBroadenings + sum(Lambda);
        nBroadenings = nBroadenings + numel(Lambda);
      end
      
      thisspec = thisspec*(2*pi); % integral over chi (0..2*pi)
      
      % Accumulate subspectra
      %----------------------------------------------------------
      if summedOutput
        spec = spec + thisspec;
      else
        spec(iTrans,:) = thisspec;
      end
      
    end % for iTrans
    
    if ~doProjection
      logmsg(1,'  Smoothness: overall %0.4g, worst %0.4g\n   (<0.5: probably bad, 0.5-3: ok, >3: overdone)',sumBroadenings/nBroadenings,minBroadening);
    end
    
  end
  %=======================================================================
  
else % if Opt.ImmediateBinning elseif ~BruteForceSum ...
  
  logmsg(1,'  no interpolation',nOrientations);
  logmsg(1,'  constructing stick spectrum');
  logmsg(1,'  summation over %d orientations',nOrientations);
  spec = zeros(1,Exp.nPoints);
  prefactor = (Exp.nPoints-1)/(SweepRange(2)-SweepRange(1));
  for iOri = 1:nOrientations
    if iscell(Pdat)
      thisP = Pdat{iOri};
      Amplitudes = Idat{iOri};
    else
      thisP = Pdat(:,iOri);
      Amplitudes = Idat(:,iOri);
    end
    idxPos = round(1+prefactor*(thisP-SweepRange(1)));
    outOfRange = (idxPos<1) | (idxPos>Exp.nPoints);
    idxPos(outOfRange) = [];
    Amplitudes(outOfRange) = [];
    if anisotropicIntensities
      spec = spec + full(sparse(1,idxPos,Exp.OriWeights(iOri)*Amplitudes,1,Exp.nPoints));
    else
      spec = spec + full(sparse(1,idxPos,Exp.OriWeights(iOri),1,Exp.nPoints));
    end
  end
  
  spec = spec * (2*pi); % integral over chi (0..2*pi)
  
  spec = spec/Exp.deltaX;
  
end
%=======================================================================





%=======================================================================
%                         Final activities
%=======================================================================
logmsg(1,'-final-------------------------------------------------');

% Combine branches of looping transitions if separate output
%-----------------------------------------------------------------------
if FieldSweep && PowderSimulation
  if ~summedOutput && LoopingTransitionsPresent
    [Transitions,~,idx] = unique(Transitions,'rows');
    nTransitions = size(Transitions,1);
    newspec = zeros(nTransitions,Exp.nPoints);
    for k = 1:length(idx)
      newspec(idx(k),:) = newspec(idx(k),:) + spec(k,:);
    end
    spec = newspec;
    clear newspec;
  end
end


% Convolution with line shape.
%-----------------------------------------------------------------------
if ConvolutionBroadening
  logmsg(1,'  harmonic %d: using convolution',Exp.ConvHarmonic);
  fwhmG = Sys.lw(1);
  fwhmL = Sys.lw(2);
  if fwhmL>0
    HarmonicL = Exp.ConvHarmonic;
    mwPhaseL = Exp.mwPhase;
    HarmonicG = 0;
    mwPhaseG = 0;
  else
    HarmonicL = 0;
    mwPhaseL = 0;
    HarmonicG = Exp.ConvHarmonic;
    mwPhaseG = Exp.mwPhase;
  end
  if FieldSweep
    unitstr = 'mT';
  else
    fwhmG = fwhmG/1e3; % MHz -> GHz
    fwhmL = fwhmL/1e3; % MHz -> GHz
    unitstr = 'GHz';
  end
  
  % Add padding to left and right of spectral range to reduce convolution artifacts
  RangePadding = true;
  if RangePadding
    exceedsLowerLimit = any(spec(:,1)~=0);
    exceedsHigherLimit = any(spec(:,end)~=0);
    if exceedsLowerLimit
      if exceedsHigherLimit
        logmsg(0,'** Spectrum exceeds sweep range. Artifacts at lower and upper limits possible.');
      else
        logmsg(0,'** Spectrum exceeds sweep range. Artifacts at lower limit possible.');
      end
    else
      if exceedsHigherLimit
        logmsg(0,'** Spectrum exceeds sweep range. Artifacts at upper limit possible.');
      end
    end
    if  exceedsLowerLimit || exceedsHigherLimit
      nPad = round(max([fwhmG fwhmL])/Exp.deltaX*Opt.PaddingMultiplier);
      spec = [repmat(spec(:,1),1,nPad) spec]; % left padding
      spec = [spec repmat(spec(:,end),1,nPad)]; % right padding
    else
      nPad = 0;
    end
  end

  % Convolution with Lorentzian
  if fwhmL~=0
    if fwhmL>2*Exp.deltaX
      logmsg(1,'  convoluting with Lorentzian, FWHM %g %s, derivative %d',fwhmL,unitstr,HarmonicL);
      if size(spec,1)>1, fwhm = [0 fwhmL]; else, fwhm = fwhmL; end
      spec = convspec(spec,Exp.deltaX,fwhm,HarmonicL,0,mwPhaseL);
    else
      if HarmonicL==0
        % Skip convolution, since it has no effect with such a narrow delta-like Lorentzian.
      else
        error('Lorentzian linewidth (FWHM %g %s) is smaller than 2 increments (2x%g = %g %s) - cannot do convolution.\nIncrease linewidth, or increment number of points in Exp.nPoints.',fwhmL,unitstr,Exp.deltaX,2*Exp.deltaX,unitstr);
      end
    end
  end
  
  % Convolution with Gaussian
  if fwhmG~=0
    if fwhmG>2*Exp.deltaX
      logmsg(1,'  convoluting with Gaussian, FWHM %g %s, derivative %d',fwhmG,unitstr,HarmonicG);
      if size(spec,1)>1, fwhm = [0 fwhmG]; else, fwhm = fwhmG; end
      spec = convspec(spec,Exp.deltaX,fwhm,HarmonicG,1,mwPhaseG);
    else
      if HarmonicG==0
        % Skip convolution, since it has no effect with such a narrow delta-like Gaussian.
      else
        error('Gaussian linewidth (FWHM %g %s) is smaller than 2 increments (2x%g = %g %s) - cannot do convolution.\nIncrease linewidth, increment number of points in Exp.nPoints.',fwhmG,unitstr,Exp.deltaX,2*Exp.deltaX,unitstr);
      end
    end
  end

  % Remove padding
  if RangePadding
    if nPad>0
      spec(:,1:nPad) = [];
      spec(:,Exp.nPoints+1:end) = [];
    end
  end

else
  
  if Exp.DerivHarmonic>0
    logmsg(1,'  harmonic %d: using differentiation',Exp.DerivHarmonic);
    for h = 1:Exp.DerivHarmonic
      dspec = diff(spec,[],2)/Exp.deltaX;
      spec = (dspec(:,[1 1:end]) + dspec(:,[1:end end]))/2;
    end
  else
    logmsg(1,'  harmonic 0: absorption spectrum');
  end

end


% Field modulation
%-----------------------------------------------------------------------
if FieldSweep
  if Exp.ModAmp>0
    logmsg(1,'  applying field modulation');
    spec = fieldmod(xAxis,spec,Exp.ModAmp,Exp.ModHarmonic);
  else
    % derivatives already included in convolutions etc.
  end
else
  % frequency sweeps: not available
end

% Assign output.
%-----------------------------------------------------------------------
switch nargout
  case 0
  case 1, varargout = {spec};
  case 2, varargout = {xAxis,spec};
  case 3, varargout = {xAxis,spec,Transitions};
end

% Report performance.
%-----------------------------------------------------------------------
[Hours,Minutes,Seconds] = elapsedtime(StartTime,clock);
msg = sprintf('cpu time %dh%dm%0.3fs',Hours,Minutes,Seconds);
logmsg(1,msg);

logmsg(1,'=end=pepper=======%s=================\n',datestr(now));

clear global EasySpinLogLevel

return<|MERGE_RESOLUTION|>--- conflicted
+++ resolved
@@ -248,11 +248,8 @@
 DefaultExp.Ordering = [];
 DefaultExp.ModAmp = 0;
 DefaultExp.mwPhase = 0;
-<<<<<<< HEAD
 DefaultExp.lightBeam = '';  % no photoexcitation
-=======
 DefaultExp.SampleRotation = [];
->>>>>>> 490e378b
 
 DefaultExp.CrystalOrientation = [];
 DefaultExp.CrystalSymmetry = '';
