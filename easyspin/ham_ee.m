% ham_ee  Electron-electron spin interaction Hamiltonian 
%
%   Hee = ham_ee(SpinSystem)
%   Hee = ham_ee(SpinSystem,eSpins)
%   Hee = ham_ee(SpinSystem,eSpins,'sparse')
%
%   Returns the electron-electron spin interaction (EEI)
%   Hamiltonian, in MHz.
%
%   Input:
%   - SpinSystem: Spin system structure. EEI
%       parameters are in the ee, eeFrame, and ee2 fields.
%   - eSpins: If given, specifies electron spins
%       for which the EEI should be computed. If
%       absent, all electrons are included.
%   - 'sparse': If given, the matrix is returned in sparse format.

%   Output:
%   - Hee: Hamiltonian matrix containing the EEI for
%       electron spins specified in eSpins.

function Hee = ham_ee(System,Spins,opt)

if nargin==0, help(mfilename); return; end

if nargin<1 || nargin>3, error('Wrong number of input arguments!'); end
if nargout<0, error('Not enough output arguments.'); end
if nargout>1, error('Too many output arguments.'); end

if nargin<3, opt = ''; end
if nargin<2, Spins = []; end
if ~ischar(opt)
  error('Third input must be a string, ''sparse''.');
end
useSparseMatrices = strcmp(opt,'sparse');

[System,err] = validatespinsys(System);
error(err);

sys = spinvec(System);
n = prod(2*sys+1);

Hee = sparse(n,n);

% Special cases: only one spins, ee not given or all zero
if (System.nElectrons==1), return; end
if ~any(System.ee(:)) && ~any(System.ee2(:)), return; end

if isempty(Spins), Spins = 1:System.nElectrons; end

% Some error checking on the second input argument
if numel(Spins)<2
  error('Spins (2nd argument) must contain at least 2 values!'); 
end
if any(Spins<1) || any(Spins>System.nElectrons)
  error('Spins (2nd argument) must contain values between 1 and %d!',System.nElectrons);
end
if numel(unique(Spins))~=numel(Spins)
  error('Spins (2nd argument) contains double entries!');
end

<<<<<<< HEAD
F = sparse(n,n);

=======
>>>>>>> 6e75d41a
% Compile list of wanted pairs
idx = nchoosek(1:numel(Spins),2);
Spins = sort(Spins);
Pairs = Spins(idx);
nPairs = size(Pairs,1);
Coupl = Pairs(:,1) + (Pairs(:,2)-1)*System.nElectrons;

% Compile list of all spin pairs
idx_all = nchoosek(1:System.nElectrons,2);
allPairsIdx = idx_all(:,1) + (idx_all(:,2)-1)*System.nElectrons;

ee = System.ee;
if isfield(System,'eeFrame')
  eeFrame = System.eeFrame;
else
  eeFrame = [];
end

% Bilinear coupling term S1*ee*S2
%----------------------------------------------------------------
for iPair = 1:nPairs
  iCoupling = find(Coupl(iPair)==allPairsIdx);
  
  % Construct matrix representing coupling tensor
  if System.fullee
    J = ee(3*(iCoupling-1)+(1:3),:);
  else
    J = diag(ee(iCoupling,:));
  end
  if ~isempty(eeFrame) && any(eeFrame(iCoupling,:))
    R_M2ee = erot(eeFrame(iCoupling,:)); % mol frame -> ee frame
    R_ee2M = R_M2ee.';  % ee frame -> mol frame
    J = R_ee2M*J*R_ee2M.';
  end
  
  % Sum up Hamiltonian terms
  for c1 = 1:3
    so1 = sop(sys,[Pairs(iPair,1),c1],'sparse');
    for c2 = 1:3
      so2 = sop(sys,[Pairs(iPair,2),c2],'sparse');
      Hee = Hee + so1*J(c1,c2)*so2;
    end
  end
  
  % Isotropic biquadratic exchange coupling term +ee2*(S1.S2)^2
  %-----------------------------------------------------------------  
  if System.ee2(iCoupling)==0, continue; end
  Hee2 = 0;
  for c = 1:3
    Hee2 = Hee2 + sop(sys,[Pairs(iPair,1),c;Pairs(iPair,2),c],'sparse');
  end
  Hee = Hee + System.ee2(iCoupling)*Hee2^2;
end

Hee = (Hee+Hee')/2; % Hermitianise
if ~useSparseMatrices
  Hee = full(Hee); % sparse -> full
end

end<|MERGE_RESOLUTION|>--- conflicted
+++ resolved
@@ -59,11 +59,6 @@
   error('Spins (2nd argument) contains double entries!');
 end
 
-<<<<<<< HEAD
-F = sparse(n,n);
-
-=======
->>>>>>> 6e75d41a
 % Compile list of wanted pairs
 idx = nchoosek(1:numel(Spins),2);
 Spins = sort(Spins);
