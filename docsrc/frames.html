<!DOCTYPE html>
<html>
<head>
   <meta charset="utf-8">
   <link rel="icon" href="img/eslogo196.png">
   <link rel="stylesheet" type="text/css" href="style.css">
   <link rel="stylesheet" href="highlight/matlab.css">
   <script src="highlight/highlight.min.js"></script>
   <script src="highlight/do_highlight.js"></script>
   <title>Frames</title>
</head>

<body>

<header>
<ul>
<li><img src="img/eslogo42.png">
<li class="header-title">EasySpin
<li><a href="index.html">Documentation</a>
<li><a href="references.html">Publications</a>
<li><a href="http://easyspin.org" target="_blank">Website</a>
<li><a href="http://easyspin.org/academy" target="_blank">Academy</a>
<li><a href="http://easyspin.org/forum" target="_blank">Forum</a>
</ul>
</header>

<section>

<h1>Coordinate frames in EasySpin</h1>

<p>
To simulate EPR spectra, EasySpin needs to know about the relative orientations of the various tensors within a spin center or paramagnetic molecule, of the molecule within a sample such as a crystal, and of the sample within the spectrometer in the lab. For this purpose, EasySpin defines a set of cartesian coordinate frames. Specify the relative orientation between these frames in order to describe the geometry of your sample and your experiment.
</p>

<!-- ======================================================================================= -->

<div class="subtitle"><a name="frametypes">Overview</a></div>

<p>
The figure below summarizes EasySpin's frames. There are four frame types: the lab frame, the sample/crystal frame, the molecular frame, and a set of tensor frames (one for each tensor). The orientation of the sample (crystal, film, powder, frozen solution, etc.) in the lab frame is given in <code>Exp.SampleFrame</code>, the orientation of the paramagnetic molecule in the sample frame is given in <code>Exp.MolFrame</code>, and the orientations of the various tensors in the molecular frame are given in <code>Sys.gFrame</code>, <code>Sys.AFrame</code>, <code>Sys.DFrame</code>, <code>Sys.QFrame</code>, <code>Sys.eeFrame</code>, <code>Sys.nnFrame</code>, and <code>Sys.DiffFrame</code>.
</p>

<div align="center">
<img src="img/frames.png" width="600">
</div>

<p>
This overview explains at how these frames are defined in EasySpin and shows how you can specify the relative orientations between them. All frames are right-handed cartesian with orthonormal axes.
</p>

<ul>
<li><a href="#labframe">Lab frame</a>
<li><a href="#sampleframe">Sample frame</a>
<li><a href="#molframe">Molecular frame</a>
<li><a href="#tensorframes">Tensor frames</a>
<li><a href="#TM">Tensor orientations within the molecule</a>
<li><a href="#MC">Molecule orientation within the sample</a>
<li><a href="#CL">Sample orientation within the spectrometer</a>
</ul>

<!-- ======================================================================================= -->

<div class="subtitle"><a name="labframe">Lab frame</a></div>

<p>
The <em>lab frame</em> L is fixed in the laboratory. Its three unit vectors are denoted xL, yL, zL. EasySpin defines the three axes of the lab frame as follows:
</p>

<ul>
<li>zL is along the static magnetic field B<sub>0</sub>, in agreement with the universal convention in magnetic resonance. For an electromagnet with horizontal B<sub>0</sub>, zL is horizontal and points to the left. For a standard superconducting magnet with vertical B<sub>0</sub>, zL is vertical and points up. For a split-coil superconducting magnet with horizontal B<sub>0</sub>, zL is horizontal and points to the left.</li>
<li>yL points away from the user.</li>
<li>xL is defined such that the (xL, yL, zL) coordinate frame is right-handed. For an electromagnet, xL is vertical and points up. For a standard superconducting magnet, xL is horizontal and points to the right.</li>
</ul>

<p>
The following figure illustrates this.
</p>

<div align="center">
<img src="img/labframe.png" width="400">
</div>

<p>
<<<<<<< HEAD
By default, the B<sub>1</sub> field of the incident microwave excitation is along xL for the standard perpendicular-mode resonators. For parallel-mode resonators, B<sub>1</sub> is along zL. You can specify non-standard mirowave excitation geometries using <code>Exp.mwMode</code>.
=======
By default, the B<sub>1</sub> field of the incident microwave excitation is along xL for the standard perpendicular mode. For parallel-mode EPR, B<sub>1</sub> is along zL. You can specify non-standard microwave excitation geometries using <code>Exp.mwMode</code>.
>>>>>>> 79a1a754
</p>

<p>
For photoexcited samples, the incident optical excitation beam (from a laser) is assumed to travel along yL by default, which is the common setup used with electromagnets. To specify other laser excitation geometries, use <code>Exp.lightBeam</code>.
</p>

<div class="subtitle"><a name="sampleframe">Sample frame</a></div>

<p>
The <em>sample frame</em> S is a sample-fixed frame with orthonormal unit vectors xS, yS, zS. The sample can be a crystal, a film, a frozen solution, etc.
</p>

<p>
In the case of a crystal, EasySpin follows the conventions prevalent in X-ray crystallography where the axis convention depends on the space group of the crystal:
</p>

<ul>
<li>1-2 (triclinic; point groups C1, Ci=S2): xS, yS and zS are arbitrary.
<li>3-15 (monoclinic; point groups C2, Cs=C1h, C2h): For short Hermann-Mauguin symbols (like P2, Cm, P21/m, etc), yS is along the unique axis. For full Hermann-Mauguin symbols (like P211, P121, P112, etc), the space group symbol defines the unique axis (P211: xS, P121: yS, P112: zS, etc). In all cases, the other two axes are arbitrary.
<li>16-74 (orthorhombic; point groups D2, C2v, D2h): xS, yS and zS are along the three two-fold axes. The assignment is arbitrary.
<li>75-88 (tetragonal; point groups C4, S4, C4h): zS is along the four-fold axis. xS and yS are arbitrary.
<li>89-142 (tetragonal; point groups D4, C4v, D2d, D4h): zS is along the four-fold axis. xS is along one of the two-fold axes.
<li>143-148 (tetragonal; point groups C3, C3i=S6): zS is along the three-fold axis. xS and yS are arbitrary.
<li>149-167 (trigonal; point groups D3, C3v, D3d): zS is along the three-fold axis. xS is along one of the two-fold axes.
<li>168-176 (hexagonal; point groups C6, C3h, C6h): zS is along the six-fold axis. xS and yS are arbitrary.
<li>177-194 (hexagonal; point groups D6, C6v, D3h, D6h): zS is along the six-fold axis, and xS is along one of the two-fold axes.
<li>195-206 (cubic; point groups T, Th): xS, yS and zS are along the three two-fold axes. The assignment is arbitrary.
<li>207-230 (cubic; point groups O, Td, Oh): xS, yS and zS are along the three four-fold axes. The assignment is arbitrary.
</ul>

<p>
For crystal simulations, it is important to be aware of these conventions, as EasySpin relies on them to compute the orientations of all sites in the unit cell of a crystal given the orientation of a site in the asymmetric unit.
</p>

<p>
For partially ordered samples such as thin films, lipid bilayers and liquid crystals, xS, yS, and zS are arbitrary. One possibility that is often convenient is to define the zS axis to be perpendicular to the plane of the film or bilayer, or along the alignment direction of the liquid crystal.
</p>

<p>
For powders and frozen solutions, the definition of xS, yS and zS is also arbitrary.
</p>

<p>
In versions of EasySpin prior to 6, the sample frame was called crystal frame, and the axes were denoted as xC, yC and zC.
</p>

<div class="subtitle"><a name="molframe">Molecular frame</a></div>

<p>
The <em>molecular frame</em> M is a reference frame that is fixed in the molecule or paramagnetic center. Its three unit axes are denoted xM, yM, and zM. You are free to choose the orientation of the molecular frame within the molecule, but it is best to follow existing conventions or align it with the local molecular symmetry. For example, put the zM axis along the plane normal of an aromatic radical or a planar transition metal complex. For a nitroxide radical, xM is conventionally along the N-O bond, and zM is perpendicular to the C-NO-C plane.

<p>
If you import data from quantum chemistry programs like ORCA, then you can take the frame from those calculations as the molecular frame. All imported atom coordinates and calculated tensors will be defined in this frame. EasySpin can <a href="orca.html">import ORCA calculation results</a>.
</p>

<div class="subtitle"><a name="tensorframes">Tensor frames</a></div>

<p>
Last, there are the <em>tensor frames</em> T, with unit vectors xT, yT, zT. There is one frame for each tensor in the spin Hamiltonian, such as g, A, D, and Q tensors, as well as the rotational diffusion tensor. The tensor frame for a given tensor is its eigenframe. Its axes are aligned with the principal axes of the tensor. The particular order of principal values, and therefore the assignment of the associated principal axes to xT, yT, and zT, is arbitrary and up to you.
</p>

<p>
Next, we look at how you can tell EasySpin about the relative orientations between these frames.
</p>

<!-- ======================================================================================= -->
<div class="subtitle"><a name="TM">Tensor orientations within the molecule</a></div>

<p>
Many paramagnetic centers have some local symmetry. An aromatic molecule has a unique plane normal axis, and a square-planar transition metal complex has a four-fold symmetry axis perpendicular to the plane. For such a center, atomic coordinates and tensor orientations are best expressed in a coordinate reference frame that aligns with these local symmetry elements. However, any molecule-fixed frame can be chosen as a reference frame. This coordinate frame is the <em>molecular reference frame</em>, or <em>molecular frame</em> for short. The corresponding axes are labeled xM, yM, and zM.
</p>

<p>
The orientation of every tensor you specify in EasySpin is related to the molecular reference frame. If the tensor is fully aligned with the molecular frame, then it is enough to simply give the three principal values of the tensor
</p>

<pre class="matlab">
Sys.g = [2.0 2.1 2.2];
</pre>

<p>
For EasySpin, this means that the tensor axes - let's call them xT, yT, and zT - align with the molecular frame. The first g principal axis xT, with the principal value 2.0, is along xM, the second (2.1, yT) is along yM, and the third (2.2, zT) is along zM.
</p>

<p>
If the tensor is tilted with respect to the molecular frame, you can specify the tilt in terms of three <a href="eulerangles.html">Euler angles</a> that describe the transformation from the <em>molecular frame to the tensor frame</em> (M&rarr;T). For a g tensor, specify this in the field <code>Sys.gFrame</code>. Here is an example:
</p>

<pre class="matlab">
Sys.g = [2.0 2.1 2.2];
Sys.gFrame = [30 27 81]*pi/180;  % Euler angles, molecular frame -> g frame
</pre>

<p>
This means that to transform the molecular frame (M) to the g tensor frame (T), you first rotate the molecular frame by 30 degrees around zM, then by 27 degrees around the resulting y axis, and then by 81 degrees around the resulting z axis. It's important to realize that you rotate the <em>frame</em>, and not the tensor. The tensor stays untouched.
</p>

<p>
This works similarly for the other tensors. For hyperfine tensors, use <code>Sys.AFrame</code>, for zero-field tensors <code>Sys.DFrame</code>,  for quadrupole tensors <code>Sys.QFrame</code>, for electron-electron interaction tensors <code>Sys.eeFrame</code>, for chemical shielding tensors <code>Sys.sigmaFrame</code>, and for nucleus-nucleus interaction tensors <code>Sys.nnFrame</code>.
</p>

<p>
If you want to get the coordinates of the tensor principal axes in molecular frame coordinates, use the following:
</p>
  
<pre class="matlab">
Sys.gFrame = [30 27 81]*pi/180;   % Euler angles for M->T transformation
R_M2T = erot(Sys.gFrame)          % matrix for M->T transformation
</pre>
<pre class="mloutput">
R_M2T =
   -0.3731    0.9251   -0.0710
   -0.8404   -0.3045    0.4484
    0.3932    0.2270    0.8910
</pre>

<p>
The first <em>row</em> is xT, the second one is yT, and the third one is zT, all expressed in the molecular frame:
</p>

<pre class="matlab">
% tensor axes in molecular coordinates
xT_M = R_M2T(1,:).';
yT_M = R_M2T(2,:).';
zT_M = R_M2T(3,:).';
</pre>

<p>
Vice versa, the first <em>column</em> is xM, the second column is yM, and the third column is zM, all expressed in the tensor frame.
</p>

<pre class="matlab">
% molecular axes in tensor coordinates
xM_T = R_M2T(:,1);
yM_T = R_M2T(:,2);
zM_T = R_M2T(:,3);
</pre>

<!-- ======================================================================================= -->
<div class="subtitle"><a name="MC">Molecule orientation within a crystal</a></div>

<p>
<<<<<<< HEAD
In many crystals, the spin centers do not align with the crystal axes. In these situations, it is necessary to specify a tilt between the sample frame (S), which is fixed relative to the crystal, and the molecular frame (M), which is fixed relative to the spin center. Use <code>Exp.MolFrame</code> for this. This field takes a set of three values that specify the <a href="eulerangles.html">Euler angles</a> (in radians) for the transformation of the <em>sample/crystal frame to the molecular frame</em> (S&rarr;M).
=======
In crystals, the spin centers rarely align with the crystal axes. Therefore, it is often necessary to specify a tilt between the sample frame (S), which is fixed relative to the crystal, and the molecular frame (M), which is fixed relative to the spin center. In EasySpin, you can do this with <code>Exp.MolFrame</code>. This field takes a set of three values that specify the <a href="eulerangles.html">Euler angles</a> (in radians) for the transformation of the <em>sample/crystal frame to the molecular frame</em> (C&rarr;M).
>>>>>>> 79a1a754
</p>

<pre class="matlab">
Exp.MolFrame = [33 12 -76]*pi/180;  % Euler angles for S->M transformation
</pre>

<p>
This means that to transform the sample/crystal frame (S) to the molecular frame (M), you first rotate counterclockwise by 33 degrees around zS, then by 12 degrees around the resulting y axis, and then by -76 degrees around the resulting z axis. Again, this transforms the <em>frames</em>, but leaves the physical objects (sample and molecule) untouched.
</p>

<p>
To get the vectors xM, yM, zM expressed in sample frame coordinates (we'll denote these as xM_S, yM_S, zM_S), use <a href="erot.html">erot</a> to calculate the corresponding transformation matrix:
</p>

<pre class="matlab">
a_S2M = [33 12 -76]*pi/180;  % Euler angles for S->M transformation
R_S2M = erot(a_S2M)          % corresponding transformation matrix
</pre>
<pre class="mloutput">
R_S2M =
    0.7269   -0.6849   -0.0503
    0.6642    0.7198   -0.2017
    0.1744    0.1132    0.9781
</pre>

<p>
The three <em>columns</em> give the sample/crystal axes as vectors expressed in molecular-frame coordinates.
</p>
<pre class="matlab">
% sample/crystal axes in molecular coordinates
xS_M = R_S2M(:,1);
yS_M = R_S2M(:,2);
zS_M = R_S2M(:,3);
</pre>
<p>
The three <em>rows</em> give the molecular axes vectors expressed in sample/crystal frame coordinates.
</p>

<pre class="matlab">
% molecular axes in sample/crystal coordinates
xM_S = R_S2M(1,:).';
yM_S = R_S2M(2,:).';
zM_S = R_S2M(3,:).';
</pre>

<!-- ======================================================================================= -->

<div class="subtitle"><a name="CL">Sample orientation in the spectrometer</a></div>

<p>
To describe the orientation of a sample (crystal, film, etc.) in the spectrometer, you need to provide the relative orientation between the lab frame and the sample frame. For this, use the field <code>Exp.SampleFrame</code>. This field takes a set of three values that specify the <a href="eulerangles.html">Euler angles</a> (in radians) for the transformation of the <em>lab frame to the sample frame</em> (L&rarr;C).
</p>

<p>
Here is a simple example.
</p>

<pre class="matlab">
Exp.SampleFrame = [30 45 -10]*pi/180;   % Euler angles for L->C transformation
</pre>

<p>
This indicates that the lab frame (xL,yL,zL) has to be rotated by 30 degrees around its zL axis, followed by a rotation by 45 degrees around the resulting new y axis, followed by a -10 degree rotation around the resulting z axis, to bring it into overlap with the sample frame (xS,yS,zS).
</p>

<p>
<code>Exp.SampleFrame</code> describes the lab-to-sample frame transformation (L&rarr;S). In order to find the <a href="eulerangles.html">Euler angles</a> for the reverse transformation, from the sample to the lab frame (S&rarr;L), invert the order and change the signs of the angles. Here is an example:
</p>

<pre class="matlab">
a_L2S = [72 15 -108]*pi/180;      % angles for sample -> lab frame transformation
a_S2L = [+108 -15 -72]*pi/180;    % angles for corresponding lab -> sample frame transformation

Exp.SampleFrame = a_L2S;          % EasySpin expects a lab -> sample frame transformation
</pre>

<p>
To find out how the sample axes lie in the spectrometer, or how the lab axes lie relative to the sample frame, use EasySpin's <a class="esf" href="erot.html">erot</a> to get the associated transformation matrix. Here is an example:
</p>

<pre class="matlab">
a_L2S = [10 45 0]*pi/180;                % Euler angles for L->S transformation
Exp.SampleFrame = a_L2S;
R_S2L = erot(Exp.SampleFrame)            % corresponding transformation matrix
</pre>
<pre class="mloutput">
R_S2L =
    0.6964    0.1228   -0.7071
   -0.1736    0.9848         0
    0.6964    0.1228    0.7071
</pre>

<p>
In this matrix, the three columns are the three lab axis vectors xL, yL, zL, represented in sample coordinates. Conversely, the three rows are the sample axis vectors xS, yS, zS, represented in lab coordinates.
</p>

<pre class="matlab">
% columns: lab axes in sample coordinates
xL = R_L2S(:,1);
yL = R_L2S(:,2);
zL = R_L2S(:,3);

% rows: sample axes in lab coordinates
xS = R_L2S(1,:).';
yS = R_L2S(2,:).';
zS = R_L2S(3,:).';
</pre>

<p>
Prior to EasySpin 6, the relative orientation between lab and sample frame was defined in the field <code>Exp.CrystalOrientation</code>. To convert code containing this to <code>Exp.SampleFrame</code>, invert the order of the three Euler angles and flip their signs.
</p>

<pre class="matlab">
%Exp.CrystalOrientation = [-20 47 73]*pi/180;  % EasySpin 5 - obsolete!
Exp.SampleFrame = [-73 -47 20]*pi/180;         % EasySpin 6 and later
</pre>

<hr>
</section>

<footer></footer>

</body>
</html><|MERGE_RESOLUTION|>--- conflicted
+++ resolved
@@ -81,11 +81,7 @@
 </div>
 
 <p>
-<<<<<<< HEAD
 By default, the B<sub>1</sub> field of the incident microwave excitation is along xL for the standard perpendicular-mode resonators. For parallel-mode resonators, B<sub>1</sub> is along zL. You can specify non-standard mirowave excitation geometries using <code>Exp.mwMode</code>.
-=======
-By default, the B<sub>1</sub> field of the incident microwave excitation is along xL for the standard perpendicular mode. For parallel-mode EPR, B<sub>1</sub> is along zL. You can specify non-standard microwave excitation geometries using <code>Exp.mwMode</code>.
->>>>>>> 79a1a754
 </p>
 
 <p>
@@ -228,11 +224,7 @@
 <div class="subtitle"><a name="MC">Molecule orientation within a crystal</a></div>
 
 <p>
-<<<<<<< HEAD
 In many crystals, the spin centers do not align with the crystal axes. In these situations, it is necessary to specify a tilt between the sample frame (S), which is fixed relative to the crystal, and the molecular frame (M), which is fixed relative to the spin center. Use <code>Exp.MolFrame</code> for this. This field takes a set of three values that specify the <a href="eulerangles.html">Euler angles</a> (in radians) for the transformation of the <em>sample/crystal frame to the molecular frame</em> (S&rarr;M).
-=======
-In crystals, the spin centers rarely align with the crystal axes. Therefore, it is often necessary to specify a tilt between the sample frame (S), which is fixed relative to the crystal, and the molecular frame (M), which is fixed relative to the spin center. In EasySpin, you can do this with <code>Exp.MolFrame</code>. This field takes a set of three values that specify the <a href="eulerangles.html">Euler angles</a> (in radians) for the transformation of the <em>sample/crystal frame to the molecular frame</em> (C&rarr;M).
->>>>>>> 79a1a754
 </p>
 
 <pre class="matlab">
