<!DOCTYPE html>
<html>
<head>
   <meta charset="utf-8">
   <link rel="icon" href="img/eslogo196.png">
   <link rel="stylesheet" type="text/css" href="style.css">
   <link rel="stylesheet" href="highlight/matlab.css">
   <script src="highlight/highlight.min.js"></script>
   <script src="highlight/do_highlight.js"></script>
   <title>Release notes</title>
</head>

<body>

<header>
<ul>
<li><img src="img/eslogo42.png">
<li class="header-title">EasySpin
<li><a href="index.html">Documentation</a>
<li><a href="references.html">Publications</a>
<li><a href="http://easyspin.org" target="_blank">Website</a>
<li><a href="http://easyspin.org/academy" target="_blank">Academy</a>
<li><a href="http://easyspin.org/forum" target="_blank">Forum</a>
</ul>
</header>

<section>

<h1>Changes from release to release</h1>

<div class="subtitle">
$ReleaseID$
</div>

<p>Major new features</p>
<ul>
<li>Major overhaul of <a class="esf" href="esfit.html">esfit</a>, it now calculates uncertainties of fitted parameters as well as correlations.</li>
<li>The new function <a class="esf" href="cardamom.html">cardamom</a> simulates dynamic cw EPR spectra from stochastic trajectories, molecular dynamics (MD) trajectories, and Markov-state jump models.</li>
<li><a class="esf" href="stochtraj_diffusion.html">stochtraj_diffusion</a> and <a class="esf" href="stochtraj_jump.html">stochtraj_jump</a> calculate stochastic rotational trajectories for Brownian diffusion and discrete jump models.</li>
<li><a class="esf" href="chili.html">chili</a> now supports arbitrary spin systems as well as general orientational potentials (for hindered diffusion).</li>
<li><a class="esf" href="saffron.html">saffron</a> now supports general pulse experiments, including shaped pulses.</li>
<li><a href="spidyan.html">spidyan</a> fully integrates the package SPIDYAN for more fundamental spin dynamics simulations.</li>
<li>A set of new functions provides support for basic manipulations with quaternions: <a class="esf" href="euler2quat.html">euler2quat</a>, <a class="esf" href="rotmat2quat.html">rotmat2quat</a>, <a class="esf" href="quat2euler.html">quat2euler</a>, <a class="esf" href="quat2rotmat.html">quat2rotmat</a>, <a class="esf" href="quatvecmult.html">quatvecmult</a>, <a class="esf" href="quatmult.html">quatmult</a>, <a class="esf" href="quatinv.html">quatinv</a>.</li>
<li><a class="esf" href="wignerd.html">wignerd</a> can evaluate single matrix elements for an array of Euler angle sets.</li>
<li><a class="esf" href="oripotentialplot">oripotentialplot</a> plots orientational potentials, as used by <a class="esf" href="chili.html">chili</a> and <a class="esf" href="cardamom.html">cardamom</a>.</li>
<li><a class="esf" href="pepper.html">pepper</a> and <a class="esf" href="salt.html">salt</a> now support spin systems with nucleus-nucleus couplings, given via the spin system field <code>Sys.nn</code>.</li>
<li>The new function <a class="esf" href="diptensor.html">diptensor</a> calculates electron-electron, electron-nucleus and nucleus-nucleus dipolar coupling tensors. It supports anisotropic g tensors.</li>
<li><a class="esf" href="isto.html">isto</a> provides matrix representations of irreducible spherical tensor operators.</li>
<li><a class="esf" href="spinsystem.html">Spin systems</a> now support tilted Stevens tensor operators via fields such as <code>Sys.B2Frame</code></li>
<li><a class="esf" href="spinsystem.html">Spin systems</a> now support nuclear chemical shielding tensor via the fields <code>Sys.sigma</code> and <code>Sys.sigmaFrame</code>.</li>
<li>The field <code>Sys.aF</code> in <a class="esf" href="spinsystem.html">spin systems</a> is no longer supported. Use <code>Sys.B4</code> and <code>Sys.B4Frame</code> instead.</li>
<li>Interconvert between spherical and cartesian tensors with the new functions <a class="esf" href="tensor_cart2sph.html">tensor_cart2sph</a> and <a class="esf" href="tensor_sph2cart.html">tensor_sph2cart</a>.</li>
<li><a class="esf" href="rotview.html">rotview</a> provides a graphical interface to visualize and explore Euler angles and their associated rotations.</li>
<<<<<<< HEAD
<li><a class="esf" href="fftso3.html">fftso3</a> performs a Fast Fourier Transform over the space of rotations, SO(3).</li>
=======
<li><a class="esf" href="orca2easyspin.html">orca2easyspin</a> supports ORCA5 and can now directly read in the main ORCA output file.</li>
<li>Photoselection is now supported when simulating EPR spectra of photo-generated species. See function <a class="esf" href="photoselect.html">photoselect</a>.</li>
<li>Significantly extended support for spin-polarized systems (triplets, radical pairs, etc.) in <a class="esf" href="pepper.html">pepper</a> with the new fields <code>Sys.initState</code>.</li>
<li><a class="esf" href="cgmatrix.html">cgmatrix</a> has additional input and output options.</li>
<li>The command <a class="esf" href="easyspin.html">easyspin</a> is new. Call <code>easyspin doc</code> to see the documentation. Call <code>easyspin info</code> to display information about the currently installed EasySpin version. Call <code>easyspin compile</code> to compile the C files contained in EasySpin.</li>
<li><a class="esf" href="pulse.html">pulse</a> has a new amplitude modulation function <code>tanh2</code>, which adds tanh<sup>2</sup> roll-offs to the pulse edges.</li>
<li>The interactive table of nuclear isotopes <a class="esf" href="isotopes.html">isotopes</a> has a redesigned interface.</li>
<li>The syntax for obtaining subspectra from simulation function has changed, the field name in the <code>Opt</code> structure has changed from <code>Opt.Output</code> to <code>Opt.separate</code> and has more options: <code>'components'</code>, <code>'transitions'</code>, <code>'sites'</code> and <code>'orientations'</code>. There is extended support for returning subspectra across all EasySpin simulation functions.</li>
<li>For baseline correction with <a class="esf" href="basecorr.html">basecorr</a>, a fitting region can now be provided.</li>
<li><a class="esf" href="eulang.html">eulang</a> now calculates Euler angles for a near-orthogonal matrix by first orthogonalizing it using singular-value decomposition.</li>
>>>>>>> 04a5ef2c
</ul>

<p>Major bug fixes</p>
<ul>
<li>Fixed problem with strong orientational potentials in <a class="esf" href="chili.html">chili</a>.
<li>Improved support for data files from Magnettech spectrometers.
<li>Improved automatic field range determination in <a class="esf" href="garlic.html">garli</a>.
<li><a class="esf" href="curry.html">curry</a>: Fix wrong weights in powder averages.
<li><a class="esf" href="orca2easyspin.html">orca2easyspin</a>: Fix inverted tensor frame Euler angles.
</ul>

<p>Incompatible changes</p>
<ul>
<li>The function <code>symm</code> has been renamed to <a class="esf" ref="hamsymm.html">hamsymm</a>.</li>
<li>To specify spin-polarized system, use <code>Sys.initState</code> instead of <code>Exp.Temperature</code> or <code>Sys.Pop</code>.</li>
<li>The interface of <a class="esf" href="esfit.html">esfit</a> has changed completely. Refer to the <a class="esf" href="esfit.html">esfit</a> documentation for details.
<li>The <code>Scaling</code> option of </code><a class="esf" href="esfit.html">esfit</a> has been removed. Use <code>FitOpt.AutoScale</code> instead.
<li>The interface of <a class="esf" href="hfine.html">hfine</a> has changed.
<li>The field <code>Sys.orf</code> (orbital reduction factor) has been removed. Instead, use <code>Sys.gL</code> to specify the orbital g factor, and <code>Sys.soc</code> to specify the strength of the spin-orbit coupling.</li>
<li>The function <code>rescale</code> has been renamed to </code><a class="esf" href="rescaledata.html">rescaledata</a> to avoid conflict with an identically named MATLAB function.
<li><a class="esf" href="chili.html">saffron</a>: The input syntax has changed significantly. See the <a href="saffron.html">reference page</a>, the <a href="userguide_saffron.html">user guide</a>, and the <a href="examplesmain.html">examples</a>.
<li><a class="esf" href="chili.html">chili</a>: The input field name and syntax for orienting potentials has changed. Instead of <code>Sys.lambda</code>, use <code>Sys.Potential</code>. The new input syntax allows the specification of general orientational potentials.
<li><a class="esf" href="wignerd.html">wignerd</a> input syntax has changed. Instead of providing all three Euler angles in a single array <code>angles</code>, supply them separately as <code>alpha</code>, <code>beta</code>, and <code>gamma</code>.
<li>The input syntax for dipolar couplings between electron spins has changed. Instead of <code>Sys.eeD</code>, use the new field <code>Sys.dip</code>.
<li>The function <code>rotatecrystal</code> has been removed. Use <code>Exp.SampleRotation</code> instead.</li>
<li><a class="esf" href="sphgrid.html">sphgrid</a> now returns angles, vectors, and weights together in a structure.</li>
<li>The function <code>sphtri</code> has been removed; it's functionality is now incorporated into <a class="esf" href="sphgrid.html">sphgrid</a>.</li>
<li>The option name to specify powder averages has changed. Instead of <code>Opt.nKnots</code>, use the new field <code>Opt.GridSize</code>.</li>
<li><code>easyspininfo</code> and <code>easyspincompile</code> are no longer supported. Use <code>easyspin info</code> and <code>easyspin compile</code> instead. See help for the <a class="esf" href="easyspin.htlm">easyspin</a> command.</li>
<li><code>Exp.mwPolarization</code> and <code>Exp.Mode</code> have been removed and replaced with <code>Exp.mwMode</code>.</li>
<li>The function <code>eigfields</code> has been renamed to <a href="resfields_eig.html">resfields_eig</a>.</li>
<li>To specify the sample orientation, use <code>Exp.SampleFrame</code>. <code>ExpCrystalOrientations</code> is no longer supported. To convert, flip the order and the sign of the angles. Example: <code>Exp.CrystalOrientations = [10 40 -30]*pi/180</code> is now <code>Exp.SampleFrame = [30 -40 -10]*pi/180</code>.</li>
<li>The function <code>rotplane</code> has been removed. Use <a class="esf" href="rotateframe">rotateframe</a> instead.</li>
<li>The third output of <a class="esf" href="pepper.html">pepper</a>, <a class="esf" href="salt.html">salt</a>, <a class="esf" href="garlic.html">garlic</a> and <a class="esf" href="chili.html">chili</a> is now a structure instead of a numeric array.</li>
<li>The function <code>resonatorfunc</code> was renamed to <a class="esf" href="resonatorprofile.html">resonatorprofile</a> and extended to return either the transfer function, the voltage reflection coefficient or the power reflection coefficient.
<li>The function <a class="esf" href="stackplot.html">stackplot</a> was updated to allow more flexibility in controlling plot options.
<li>The oldest supported Matlab version is now R2021b.
</ul>

<div class="subtitle">
5.2.x
</div>

<p>Major new features</p>
<ul>
<li>Transition-selective spin operators are now available with <a class="esf" href="sop.html">sop</a>.
<li>The new function <a class="esf" href="resonator.html">resonator</a> allows to simulate or compensate pulses for the effect of the resonator.
<li>The new function <a class="esf" href="transmitter.html">transmitter</a> allows to simulate or compensate pulses for the effect of amplifier nonlinearity.
<li>All simulation functions now support multi-isotopologue systems (e.g. natural-abundance isotope mixtures) with equivalent nuclei (given in <code>Sys.n</code>).
<li><a class="esf" href="eprload.html">eprload</a> supports new EPR data formats (Adani, Magnettech).
<li><a href="spinsystem.html">Spin systems</a> can have nucleus-nucleus couplings (<code>Sys.nn</code> and <code>Sys.nnFrame</code>), and they are incorporated into the spin Hamiltonian (via the new function <a class="esf" href="nnint.html">nnint</a>).
<li><code>levelsplot</code> can now plot energies also in reciprocal centimeters (wavenumbers) or electron-volts.
<li><code>vec2ang</code> can now take x, y, and z coordinates as separate inputs.
</ul>

<p>Major bug fixes</p>
<ul>
<li>Fixed memory allocation inefficiencies in <a class="esf" href="chili.html">chili</a>.
<li>Fixed incorrect bi-quadratic exchange Hamiltonian for >= 4 electron spins (<a class="esf" href="eeint.html">eeint</a>).
<li>Fixed incorrect file extensions when saving 2D data with <a class="esf" href="eprsave.html">eprsave</a>.
<li>New function <a class="esf" href="exciteprofile.html">exciteprofile</a> calculates pulse excitation profiles from IQ data.
<li>Fixed incorrect Q tensors when using <a class="esf" href="orca2easyspin.html">orca2easyspin</a>.
<li>Examples for <a class="esf" href="pulse.html">pulse</a> updated.
<li>Fixed problem with <a class="esf" href="garlic.html">garlic</a> and full g tensors.
<li>Fixed error in second-order perturbation hyperfine correction for ENDOR, <a class="esf" href="endorfrq_perturb.html">endorfrq_perturb</a> and <a class="esf" href="salt.html">salt</a>.
<li>Fixed problem with <a class="esf" href="saffron.html">saffron</a> and crystal simulations.
<li>Fixed problem with spin multiplicity with <a class="esf" href="orca2easyspin.html">orca2easyspin</a> and ORCA 4.0.0.
<li>Documentation errors corrected.
</ul>

<p>Incompatible changes</p>
<ul>
<li>Function <code>resonator</code> renamed to <a class="esf" href="resonatorfunc.html">resonatorfunc</a>.
<li>Excitation profile calculation moved from <a class="esf" href="pulse.html">pulse</a> to <a class="esf" href="exciteprofile.html">exciteprofile</a>.
<li>The field <code>Opt.ThetaRange</code> used in <a class="esf" href="salt.html">salt</a> has been removed.
</ul>

<div class="subtitle">
5.1.0
</div>

<p>Major new features</p>
<ul>
<li>New functions <a class="esf" href="pulse.html">pulse</a> and <a class="esf" href="exciteprofile.html">exciteprofile</a> that calculate pulse modulation functions and shapes and excitation profiles for a wide range of shaped pulses.
<li>New function <a class="esf" href="rfmixer.html">rfmixer</a> that implements up- and downconversion as well as IQ modulation and IQ demodulation.
<li>New fields <code>Sys.J</code>, <code>Sys.dvec</code>, <code>Sys.eeD</code> to specify isotropic, antisymmetric and symmetric part of the electron-electron coupling.
<li><a class="esf" href="saffron.html">saffron</a> now supports several models of RF pulses for Mims ENDOR simulations.
<li><a class="esf" href="chili.html">chili</a> now implements a new method to build the Liouville matrix for arbitrary spin systems (<code>Opt.LiouvMethod</code>).
<li><a class="esf" href="evolve.html">evolve</a> now supports multiple detection operators.
<li><a class="esf" href="eprsave.html">eprsave</a> now supports two-dimensional data sets.
<li><a class="esf" href="sop.html">sop</a> has an new additional input syntax (e.g. <code>sop([1 1 1],'x1y3')</code>).
<li><a class="esf" href="esfit.html">sop</a> now includes a no-scaling option (<code>Opt.Scaling='none'</code>).
<li>Isotope data included for Np, Pu, and Am.
</ul>

<p>Major bug fixes</p>
<ul>
<li><a class="esf" href="orca2easyspin.html">saffron</a>: Several bug fixes, including multi-nuclear Mims ENDOR.
<li><a class="esf" href="orca2easyspin.html">orca2easyspin</a>: Several bug fixes.
<li><a class="esf" href="eprload.html">eprload</a>: Fixed problems with Specman import.
<li><a class="esf" href="curry.html">curry</a>: Susceptibility is now correctly in SI units.
<li>Compatibility with Matlab R2015b.
<li><a class="esf" href="chili.html">chili</a>: Critical bugfix for systems with more than two nuclei or with S>1/2.
<li><a class="esf" href="chili.html">chili</a>: Several other bugfixes.
<li><a class="esf" href="chili.html">chili</a>: Support for multiple electron spins fixed.
<li>Fix bug in biquadratic exchange term (<code>Sys.ee2</code>).
<li>Several bugfixes in <a class="esf" href="orca2easyspin.html">orca2easyspin</a>
</ul>

<div class="subtitle">
5.0.0
</div>

<p>Major new features</p>
<ul>

<li><a class="esf" href="blochsteady">blochsteady</a> is a new function that calculated steady-state solutions of the Bloch equations, useful for rapid scan EPR.
<li>The function <code>smooth</code> has been renamed to <a class="esf" href="datasmooth.html">datasmooth</a>.
<li><a class="esf" href="esfit.html">esfit</a> can now handle user-defined simulation functions with arbitrary output arguments, through <code>FitOpt.OutArg</code>.
<li>All <a href="constants.html">fundamental constants</a> are updated to 2014 CODATA recommended values.
<li>The new function <a class="esf" href="cgmatrix.html">cgmatrix<a> calculates matrices for the transformation between uncoupled and coupled representations in two-spin systems.
<li>The new function <a class="esf" href="curry.html">curry</a> can calculate SQUID magnetometer data (magnetic moment and magnetic susceptibility) for arbitrary spin systems.
<li>EasySpin can now import results from ORCA property calculations using <a class="esf" href="orca2easyspin.html">orca2easyspin</a>.
<li><a class="esf" href="pepper.html">pepper</a> and <a class="esf" href="garlic.html">garlic</a> now support arbitrary angles between static and microwave magnetic field.
<li>For cw EPR, microwave radiation can now not only be linearly polarized, but also circularly polarized (left or right) or unpolarized.
<li>EasySpin can now simulate frequency-swept EPR spectra. All cw-EPR simulation functions (<a class="esf" href="pepper.html">pepper</a>, <a class="esf" href="garlic.html">garlic</a>, <a class="esf" href="chili.html">chili</a>) support both field-swept or frequency-swept spectra.
<li><a class="esf" href="eprload.html">eprload</a> can now import data not only from Bruker, but also from SpecMan, Magnettech, ActiveSpectrum, Adani and JEOL spectrometers.
<li>New pre-defined fundamental constants: <a class="esf" href="hbar.html">hbar</a> (reduced Planck constant, &hbar;=h/2&pi;), <a class="esf" href="mu0.html">mu0</a> (magnetic constant, vacuum permeability), <a class="esf" href="eps0.html">eps0</a> (electric constant, vacuum permittivity), <a class="esf" href="evolt.html">evolt</a> (electron volt).
<li>Improved line shape functions: <a class="esf" href="gaussian.html">gaussian</a> can calculate arbitrary high-order derivatives. <a class="esf" href="gaussian.html">gaussian</a> and <a class="esf" href="lorentzian.html">lorentzian</a> can calculate absorption and dispersion line shapes and phase-combine them.
<li>The new function <a class="esf" href="hilberttrans.html">hilberttrans</a> calculates the Hilbert transform.
<li>Four-pulse ESEEM is now a predefined experiment in <a class="esf" href="saffron.html">saffron</a>.
</ul>

<p>Incompatible changes</p>
<ul>
<li>The intensities of simulated crystal spectra are scaled up by a factor of 8&pi;<sup>2</sup> compared to earlier versions. This is to make their intensities consistent with powder spectra.
<li> In all simulation functions, <code>Exp.Orientations</code> has been replaced by <code>Exp.CrystalOrientations</code>.
<li> A new frame interface has been implemented. <code>Sys.gpa</code>, <code>Sys.Apa</code>, <code>Sys.Qpa</code>, <code>Sys.Dpa</code>, <code>Sys.eepa</code>, <code>Sys.Diffpa</code> have been replaced by <code>Sys.gFrame</code>, <code>Sys.AFrame</code>, <code>Sys.QFrame</code>, <code>Sys.DFrame</code>, <code>Sys.eeFrame</code>, <code>Sys.DiffFrame</code>. See the documentation on <a href="spinsystem.html">spin systems</a> and on <a href="frames.html">frames</a>.
<li> In <a class="esf" href="chili.html">chili</a>, <code>Exp.psi</code> is moved to <code>Sys.psi</code>, and <code>Exp.MOMD</code> is abolished.
<li> In <a class="esf" href="saffron.html">saffron</a>, <code>Exp.T1T2</code> is moved to <code>Sys.T1T2</code>.
<li><code>Sys.aFrame</code> (frame direction for <code>aF</code> high-order term) renamed to <code>Sys.aFFrame</code>.
<li>All functions providing Hamiltonians have been renamed to more systematic names:
<a>sham</a> to <a class="esf">ham</a>,
<a>hfine</a> to <a class="esf">ham_zf</a>,
<a>nquad</a> to <a class="esf">ham_nq</a>,
<a>zfield</a> to <a class="esf">ham_zf</a>,
<a>eeint</a> to <a class="esf">ham_ee</a>,
<a>nnint</a> to <a class="esf">ham_nn</a>,
<a>soint</a> to <a class="esf">ham_so</a>,
<a>crystalfield</a> to <a class="esf">ham_cf</a>,
<a>zeemanho</a> to <a class="esf">ham_ezho</a>, and
<a>zeeman</a> has been split into <a class="esf">ham_ez</a>, <a class="esf">ham_nz</a>, and <a class="esf">ham_oz</a>.
</ul>

<p>Major bug fixes</p>
<ul>
<li><a class="esf" href="chili.html">chili</a>: Crash with large ordering parameters.
<li><a class="esf" href="chili.html">chili</a>: Crash with very large basis sets.
<li>Improvements in spectral intensity consistency between powders and crystals.
<li>Improvements in spectral intensity consistency between matrix diagonalization and perturbation theory.
</ul>

<div class="subtitle">
4.5.5
</div>

<p>New features</p>
<ul>
<li><a class="esf" href="eprload.html">eprload</a> can now read vector-valued datasets from Bruker BES<sup>3</sup>T files.
</ul>

<p>Bug fixes</p>
<ul>
<li><a class="esf" href="salt.html">salt</a>: Crash with multiple components.
<li><a class="esf" href="orisel.html">orisel</a>: Crash with symmetry lower than D2h.
</ul>

<div class="subtitle">
4.5.4
</div>

<p>New features</p>
<ul>
<li>All Hamiltonian functions now support sparse matrix output (<a class="esf" href="sham.html">sham</a>, <a class="esf" href="eeint.html">eeint</a>, <a class="esf" href="hfine.html">hfine</a>, <a class="esf" href="nquad.html">nquad</a>, <a class="esf" href="zfield.html">zfield</a>, <a class="esf" href="zeeman.html">zeeman</a>).
</ul>

<p>Bug fixes</p>
<ul>
<li><a class="esf" href="esfit.html">esfit</a>: Crash with MATLAB R2007b.
</ul>

<div class="subtitle">
4.5.3
</div>

<p>Bug fixes</p>
<ul>
<li>High-order parameter <code>Sys.B2</code>, <code>Sys.B4</code>, <code>Sys.B6</code>: Problems with systems containing multiple S-spins.
<li><code>esfit</code>: Crash when using multi-component fits.
</ul>

<div class="subtitle">
4.5.2
</div>

<p>Major new features</p>
<ul>
<li>High-order spin operators are now supported for spin systems with an arbitrary number of electron spins.
</ul>

<p>Incompatible changes</p>
<ul>
<li>High-order parameter <code>Sys.B40</code>, <code>Sys.B41</code>, <code>Sys.B43</code> etc have been replaced by <code>Sys.B2</code>, <code>Sys.B4</code>, etc.
</ul>

<div class="subtitle">
4.5.1
</div>

<p>Bug fixes
<ul>
<li><a class="esf" href="saffron.html">saffron</a>: did not work correctly with full Q tensor.
<li><a class="esf" href="wigner3j.html">wigner3j</a>: fixed crash for large parameters.
<li><a class="esf" href="esfit.html">esfit</a>: fixed scrambled parameter list.
</ul>


<div class="subtitle">
4.5.0
</div>

<p>Major new features</p>
<ul>
<li>Massively extended interactive least-squares fitting with <a class="esf" href="esfit.html">esfit</a>.
<li>The new function <a class="esf" href="rescale.html">rescale</a> allows you to fit one spectrum to another by scaling and shifting.
<li>The new function <a class="esf" href="wignerd.html">wignerd</a> computes Wigner D-matrices.
<li>The new function <a class="esf" href="ewrls.html">ewrls</a> computes adaptively filtered averages.
<li><a class="esf" href="saffron.html">saffron</a> supports multi-component simulations and space groups .
<li><a class="esf" href="pepper.html">pepper</a> supports space groups with perturbation theory.
<li><a class="esf" href="saffron.html">saffron</a> supports space groups.
<li><a class="esf" href="eprsave.html">eprsave</a> can also save the microwave frequency in BES3T format.
<li><a class="esf" href="addnoise.html">addnoise</a> now includes a simple 1/f noise model.
</ul>

<p>Changes
<ul>
<li>Fundamental constants are updated from the CODATA 2006 to the CODATA 2010 recommended values.
<li>Support for MATLAB releases prior to R2007b has been dropped.
</ul>

<p>Bug fixes
<ul>
<li>Compatibility adjustment for newest Matlab release R2012a.
<li><a class="esf" href="wigner3j.html">wigner3j</a> and <a class="esf" href="clebschgordan.html">clebschgordan</a> work now for large angular momenta.
<li><a class="esf" href="esfit.html">esfit</a> now stays within the specified search range.
<li>Many small bug fixes.
</ul>

<p>
The following changes are incompatible with older versions and might require adaption of existing code. 
<ul>
<li>The default axis for <code>Sys.aF</code> was changed from the 3-fold axis to the 4-fold axis. Use
<code>Sys.aFrame</code> to change (see <a href="spinsystem.html">reference</a>).
<li>The overall intensity of spectra returned by <a class="esf" href="garlic.html">garlic</a> has been adjusted
to match the intensity of spectra returned by <a class="esf" href="pepper.html">pepper</a>.
<li>Support for MATLAB releases prior to R2007b has been dropped.
</ul>

<div class="subtitle">
4.0.0
</div>

<p>Major new features</p>
<ul>
<li>All simulation functions can now simulate multi-component spectra in one go.
<li>Least-squares fitting of multi-component spectra is supported by <a class="esf" href="esfit.html">esfit</a>.
<li>The new function <a class="esf" href="eprsave.html">eprsave</a> can store datasets in Bruker's EPR format BES3T.
<li><a class="esf" href="eprload.html">eprload</a> can explicitly scale data by number of scans, microwave power, receiver gain, temperature, and conversion/sampling time.
<li>Full D matrices and Q matrices are now supported.
<li>In systems with several electron spins, D strain can be specified for each spin.
<li>An isotropic biquadratic exchange interaction term can be added via <code>ee2</code> in a spin system structure.
<li>The new function <a class="esf" href="spinladder.html">spinladder</a> computes manifold parameters for exchange-coupled spin systems in the strong-exchange limit.
<li><a class="esf" href="pepper.html">pepper</a> can now simulate oligometallic clusters with nuclear spins using a new fast hybrid method (<code>Opt.Method='hybrid'</code>).
<li><a class="esf" href="garlic.html">garlic</a> supports different levels of theory: <code>Opt.Method = 'exact'</code>, <code>'perturb1</code>, <code>'perturb2'</code>.
</ul>

<p>Major bugfixes</p>
<ul>
<li><a class="esf" href="voigtian.html">voigtian</a> gave wrong line positions.
<li>Compilation problems on 64-bit Mac computers.
<li><a class="esf" href="resfields.html">resfields</a> wasted a lot of memory for large spin systems.
<li><a class="esf" href="zfield.html">zfield</a> returned an all-zero Hamiltonian matrix for E/D = 0.
</ul>

<p>Changes</p>
<ul>
<li>Matlab versions prior to 7.0 are not supported anymore.
<li><code>Opt.Perturb</code> has been discontinued, use <code>Opt.Method = 'hybrid'</code> instead.
<li><code>Exp.Detection</code> has been renamed to <code>Exp.Mode</code>.
<li><a class="esf" href="chili.html">chili</a>: Exchange units changed from Hz to MHz.
</ul>

<div class="subtitle">
3.1.7
</div>

<p>Major new features</p>
<ul>
<li><a class="esf" href="pepper.html">pepper</a> and <a class="esf" href="garlic.html">garlic</a>
now support absorption/dispersion admixture in the simulation via <code>Exp.mwPhase</code>.
</ul>

<p>Major bugfixes</p>
<ul>
<li><a class="esf" href="salt.html">salt</a> spectra gave wrong ENDOR intensities in some cases when using perturbation theory and orientation selection.
</ul>

<div class="subtitle">
3.1.6
</div>

<p>Major new features</p>
<ul>
<li><a class="esf" href="pepper.html">pepper</a> and <a class="esf" href="garlic.html">garlic</a>
can now include field modulation in the simulation via <code>Exp.ModAmp</code>.
</ul>

<p>Major bugfixes</p>
<ul>
<li><a class="esf" href="pepper.html">pepper</a> gave incorrect first-order perturbation intensities for large anisotropic g tensors.
<li><a class="esf" href="garlic.html">garlic</a> spectra gave double integrals that depended on the number of lines.
</ul>

<p>
The following changes are incompatible and might require adaption of existing code.
</p>

<ul>
<li>The absolute intensity of some spectra computed by <a class="esf" href="garlic.html">garlic</a> has changed.
<li>The absolute intensity of the spectra computed by <a class="esf" href="pepper.html">pepper</a> with <code>Opt.Method='perturb'</code>
has changed. The intensity now match that of the spectra computed with <code>Opt.Method='matrix'</code>.
<li>The order of Gaussian and Lorentzian FWHM in the <code>fwhm</code> parameter to the
function <a class="esf" href="lshape.html">lshape</a> is reversed.
</ul>

<div class="subtitle">
3.1.4, 3.1.5
</div>

<p>
Several bug fixes in <a class="esf" href="saffron.html">saffron</a>, <a class="esf" href="salt.html">salt</a> and <a class="esf" href="garlic.html">garlic</a>.
</p>


<div class="subtitle">
3.1.3
</div>

<p>Major bugfixes</p>
<ul>
<li><a class="esf" href="eprload.html">eprload</a> could not read data acquired on very recent Bruker spectrometers.
<li><a class="esf" href="garlic.html">garlic</a> gave wrong relative intensities in some isotope mixtures.
<li><a class="esf" href="chili.html">chili</a> used incomplete rotational basis in the case of a tilt between g and A tensors.
<li><a class="esf" href="pepper.html">pepper</a> missed a transition in the case of very large hyperfine couplings.
<li><a class="esf" href="saffron.html">saffron</a> gave incorrect peak positions in HYSCORE of systems with anisotropic g.
</ul>

<p>Major new features</p>
<ul>
<li><a class="esf" href="saffron.html">saffron</a> can now simulate spectra for isotope mixtures.
</ul>

<div class="subtitle">
3.1.1, 3.1.2
</div>

<p>
Many small bug fixes.
</p>

<div class="subtitle">
3.1.0
</div>

<p>Major new features</p>
<ul>
<li><a class="esf" href="saffron.html">saffron</a> is not restricted to HYSCORE, two-pulse and three-pulse ESEEM. It can now simulate user-defined pulse sequences.
<li><a class="esf" href="saffron.html">saffron</a> now supports the product rule, resulting in great speed-ups.
<li><a class="esf" href="saffron.html">saffron</a> now supports spin systems with high electron spin S>1/2.
<li><a class="esf" href="saffron.html">salt</a> can now simulate ENDOR spectra using either matrix diagonalization, first-order or second-order perturbation theory.
</ul>

<p>Major changes and bugfixes</p>
<ul>
<li><a class="esf" href="pepper.html">pepper</a> normalizes spectra in a way that the double integral
is independent of the number of nuclei included.
</ul>

<p>
The following changes are incompatible with older versions and might require adaption of existing code.
</p>

<ul>
<li>The input syntax for <a class="esf" href="endorfrq.html">endorfrq</a> has
changed from <code>(Sys,Exp,Ori,Opt)</code> to <code>(Sys,Exp,Opt)</code>. The orientations are now given in <code>Exp.Orientations</code>.
</ul>

<div class="subtitle">
3.0.0
</div>

<p>Major new features</p>
<ul>
<li><a class="esf" href="chili.html">chili</a> now supports the MOMD model for slow-motion simulations.
<li><a class="esf" href="pepper.html">pepper</a> now automatically simulates isotope mixtures.
<li><a class="esf" href="pepper.html">salt</a> now can use first-order perturbation theory for the simulation, resulting
in speed-ups of several orders of magnitude for spin systems with several nuclei compared to matrix diagonalization.
<li><a class="esf" href="pepper.html">pepper</a> now can use second-order perturbation theory for the simulation, resulting
in speed-ups of several orders of magnitude for spin systems with several nuclei compared to matrix diagonalization.
<li>A genetic algorithm and hybrid global/local methods are now available for least-squares fitting with <a class="esf" href="esfit.html">esfit</a>.
<li>The new function <a class="esf" href="saffron.html">saffron</a> simulates pulse EPR spectra.
<li>Site splitting in crystal spectra is now included in simulations with <a class="esf" href="pepper.html">pepper</a>
and <a class="esf" href="salt.html">salt</a>. Only the space group of the crystal has to be provided.
<li><a class="esf" href="rotplane.html">rotplane</a> computes sets of orientations for crystal rotations.
<li><a class="esf" href="stackplot.html">stackplot</a> is a new function that plots several spectra stacked on top of each other.
<li>To add noise to a simulated spectrum, use <a class="esf" href="addnoise.html">addnoise</a>.
</ul>

<p>Major changes</p>
<ul>
<li>Fundamental constants are updated from the CODATA 2002 to the CODATA 2006 recommended set.
<li>The order of outputs of <a class="esf" href="eprload.html">eprload</a> has changed.
<li><code>Opt.nSpline</code> is merged with <code>Opt.GridSize</code>. E.g. instead of setting <code>Opt.GridSize=19</code>
and <code>Opt.nSpline=4</code>, one now sets <code>Opt.GridSize=[19 4]</code>.
</ul>

<p>
The following changes are incompatible with older versions and might require adaption of existing code.
</p>

<p>
<ul>
<li>The order of outputs of <a class="esf" href="eprload.html">eprload</a> has changed from <code>[spc,Params,B]</code> to <code>[B,spc,Params]</code>.
<li>The input syntax for <a class="esf" href="resfields.html">resfields</a> and <a class="esf" href="resfields_eig.html">resfields_eig</a> has
changed from <code>(Sys,Exp,Ori,Opt)</code> to <code>(Sys,Exp,Opt)</code>. The orientations are now given in <code>Exp.Orientations</code>.
<li>The new function <a class="esf" href="fieldmod.html">fieldmod</a> replaces the old function <code>pseumod</code>.
</ul>
</p>

<div class="subtitle">
2.7.1
</div>

<p>
Only minor bug fixes.
</p>

<div class="subtitle">
2.7.0
</div>

<p>Major new features</p>

<ul>
<li>Least-squares fitting for all types of cw EPR simulations (see <a class="esf" href="esfit.html">esfit</a>).
<li>
Orientational potentials and orthorhombic diffusion tensors available in slow-motion simulations with <a class="esf" href="chili.html">chili</a>.
<li>
Simplified input for axial g and A tensors: only two principal values instead of three are necessary.
<li>
New function <a class="esf" href="zfsframes.html">zfsframes</a> to determine the conventional eigenframe orientation plus D and E from a given <a href="hamiltonian.html#zfi">zero-field splitting</a> tensor.
<li>
New function <a class="esf" href="degree.html">degree</a> to convert between radians and degrees.
<li>
<a class="esf" href="rcfilt.html">rcfilt</a> can now handle both and upwards and downwards field sweeps.
</ul>

<p>Major changes and bugfixes</p>

<ul>
<li>
Substantial speed-up of simulations on several platforms.
<li>
Updated free g value in <a class="esf" href="gfree.html">gfree</a> to 2006 value.
<li>
The function <code>internal</code> has been removed. Use <a class="esf" href="nquad.html">nquad</a>
and <a class="esf" href="zfield.html">zfield</a> instead.
<li> <a class="esf" href="fieldmod.html">pseumod</a> now can plot its results.
<li> Bug in <a class="esf" href="wigner3j.html">wigner3j</a> fixed that gave wrong values for very
large angular momenta.
</ul>

<div class="subtitle">
2.6.1
</div>

<p>Major changes and bugfixes</p>

<ul>
<li>
Fixed a bug in <a class="esf" href="wigner6j.html">wigner6j</a>.
<li>
Updated nuclear electric quadrupole constants, see <a class="esf" href="nucqmom.html">nucqmom</a>
and the <a href="isotopetable.html">nuclear isotope table</a>.
</ul>

<p>
The following changes are incompatible and might require adaption of existing code.
</p>

<ul>
<li>
<a href="chili.html" class="esf">chili</a>: The calling syntax for <code>chili</code> has changed: Instead of <code>chili(Sys,Dyn,Exp)</code>, use
<code>chili(Sys,Exp)</code>. All field from the structure <code>Dyn</code> shoud now be set in <code>Sys</code>.
<li> The function <code>internal</code> has been removed. Use <a class="esf" href="nquad.html">nquad</a>
and <a class="esf" href="zfield.html">zfield</a> instead.
</ul>

<div class="subtitle">
2.6.0
</div>

<p>Major new features</p>

<ul>
<li>
<a class="esf" href="pepper.html">pepper</a> now supports antisymmetric exchange
coupling between electron spins.
<li>
Simplified input for isotropic g and A tensors and for zero-field splittings.
<li>
Support for high-order parameters a and F added.
<li>
Simulation function now accept either FWHM line widths (<code>lw</code>) or
peak-to-peak line widths (<code>lwpp</code>).
<li>
Extended support for partially ordered systems in <a class="esf" href="pepper.html">pepper</a>
and <a class="esf" href="salt.html">salt</a> with the new field <code>Exp.Ordering</code>.
A simple orienting potential is built-in, a custom arbitrary orienting potential can be specified.
<li>
Nuclear quadrupole line width contribution for fast-motion simulations with 
<a class="esf" href="garlic.html">garlic</a>.
</ul>

<p>Major changes and bugfixes</p>
<ul>
<li>
<i>EasySpin</i> now runs on 64-bit platforms, too.
<li>
Support for MATLAB 6.1 (R12.1) is discontinued.
<li>Fixed some crashes of the slow-motion simulation function
<a class="esf" href="chili.html">chili</a>.
</ul>

<div class="subtitle">
2.5.1
</div>

<p>Major changes and bugfixes</p>
<ul>
<li>Speed-up for <a class="esf" href="chili.html">chili</a>.
<li>Bug fixes in <a class="esf" href="chili.html">chili</a>
and <a class="esf" href="garlic.html">garlic</a>: scaling of correlation time.
<li>Bug fixes in <a class="esf" href="eprload.html">eprload</a>: sometimes wrong abscissa vectors.
</ul>


<p>
The following changes are incompatible and might require adaption of existing code.
</p>

<ul>
<li><a href="garlic.html" class="esf">garlic</a>: The meaning of the two numbers in <code>Sys.lw</code> are exchanged. Instead of <code>[LorentzianLw GaussianLw]</code>, they now are understood as <code>[GaussianLw LorentzianLw]</code>. This way, the field is identically defined in all simulation functions.
<li><a href="pepper.html" class="esf">pepper</a>: The field <code>Opt.LineShape</code> is abolished. The information on Gaussian and Lorentzian lineshapes is now included in <code>Sys.lw</code>. This has the advantages that both Gaussian and Lorentzian
broadenings can be specified simultaneously.
<li><a href="pepper.html" class="esf">pepper</a>: The field <code>Exp.Nematic</code> is abolished. Instead, a much wider
range of possibilities for non-isotropic orientational distributions is available with the field <code>Exp.Ordering</code>.
</ul>

<div class="subtitle">
2.5.0
</div>

<p>Major new features</p>

<ul>
<li>
Simulation of cw EPR spectra in the <b>slow-motional regime</b> with
<a class="esf" href="chili.html">chili</a>.
<li>
Simulation of cw EPR spectra in the <b>fast-motional regime</b> with
<a class="esf" href="garlic.html">garlic</a>.
<li>
Two new functions: <a class="esf" href="plegendre.html">plegendre</a>
for Legendre polynomials and associated Legendre polynomials, and
<a class="esf" href="spherharm.html">spherharm</a> for spherical and
tesseral harmonics.
</li>
<li>
Two new functions to convert between rotation axis/angle and rotation matrix:
<a class="esf" href="rotaxi2mat.html">rotaxi2mat</a> and
<a class="esf" href="rotmat2axi.html">rotmat2axi</a>.
</li>
<li>
Two new functions to convert between mT and MHz:
<a class="esf" href="mt2mhz.html">mt2mhz</a> and
<a class="esf" href="mhz2mt.html">mhz2mt</a>.
</li>
</ul>

<p>Major changes and bugfixes</p>

<ul>
<li>
Magnetic field ranges can be specified either by the center field
and the sweep range (in the field <code>CenterSweep</code>) or by
the minimum and the maximum (in the field <code>Range</code>).
</li>
<li>
All EPR simulation functions can automatically determine the magnetic field range.
</li>
<li>
All simulation functions plot the simulated spectrum, if no output arguments are requested.
</li>
<li>Bug fixes: Non-equilibrium populations in <a class="esf" href="pepper.html">pepper</a>
and <a class="esf" href="resfields.html">resfields</a>.
</li>
</ul>

<div class="subtitle">
2.2.0
</div>

<p>Major new features</p>
<ul>
<li>
<a class="esf" href="pepper.html">pepper</a> can now treat nuclei with small
hyperfine couplings perturbationally, resulting in much better performance for
systems with many nuclei.
</li>
<li>
<a class="esf" href="pepper.html">pepper</a> and
<a class="esf" href="salt.html">salt</a>
can now simulate spectra of paramagnetic species oriented in
the nematic phase of liquid crystals.
</li>
<li>Exponential fitting with <a class="esf" href="exponfit.html">exponfit</a>.
</li>
<li>
<a class="esf" href="makespec.html">makespec</a> constructs a stick
spectrum from a list of peak positions and amplitudes.
</li>
<li>Functions to add/remove spins from a spin system:
<a class="esf" href="nucspinadd.html">nucspinadd</a> and
<a class="esf" href="nucspinrmv.html">nucspinrmv</a>.
</li>
<li>
Nuclear quadrupole moments and abundance data now available in
<a class="esf" href="isotopes.html">isotopes</a>, accessible via
<a class="esf" href="nucqmom.html">nucqmom</a> and
<a class="esf" href="nucabund.html">nucabund</a>.
<a class="esf" href="barn.html">barn</a> gives the unit of quadrupole moments.
</li>
<li>Support for angular momentum algebra:
<a class="esf" href="clebschgordan.html">clebschgordan</a>,
<a class="esf" href="wigner3j.html">wigner3j</a> and
<a class="esf" href="wigner6j.html">wigner6j</a>.
</li>
</ul>

<p>Major changes</p>

<ul>
<li>The solution EPR simulation function <a class="esf" href="garlic.html">garlic</a> now computes resonance fields
using analytical equations rather than perturbation theory formulas.
</li>
<li>
<a class="esf" href="sop.html">sop</a> can now compute multiple spin matrices
with a single call.
</li>
<li>
New input syntax for <a class="esf" href="orisel.html">orisel</a>.
</li>
<li>
<a class="esf" href="stev.html">stev</a> can now
compute extended Stevens operators for arbitrary k and q.
</li>
<li>
<a class="esf" href="erot.html">erot</a> and
<a class="esf" href="eulang.html">eulang</a> now accept/return Euler angles
optionally as three separate arguments.
</li>
<li>
<a class="esf" href="eulang.html">eulang</a> now computes Euler angles from a
rotation matrix by least-squares fitting, not via analytical expressions.
</li>
</ul>

<div class="subtitle">
2.1.1
</div>

<ul>
<li>Fixed errors in nuclear isotope database.</li>
<li>Fixed negative intensity problem in pepper.</li>
<li>Fixed salt bug resulting in large screen output.</li>
</ul>

<div class="subtitle">
2.1.0
</div>

<ul>
<li><a href="spinsystem.html">Spin system structure</a> fields
<code>I</code> and <code>gn</code> replaced by
new field <code>Nucs</code></li>

<li>New simulation function:
<a class="esf" href="garlic.html">garlic</a>
</li>

<li>New graphical utilities:
<a class="esf" href="eprconvert.html">eprconvert</a>,
<a class="esf" href="isotopes.html">isotopes</a>
</li>

<li>Other new functions:
<a class="esf" href="deriv.html">deriv</a>,
<a class="esf" href="equivcouple.html">equivcouple</a>,
<a class="esf" href="equivsplit.html">equivsplit</a>,
<a class="esf" href="larmorfrq.html">larmorfrq</a>
</li>

<li>Enhanced functions:
<a class="esf" href="nucfrq2d.html">nucfrq2d</a>,
<a class="esf" href="datasmooth.html">datasmooth</a>
</li>

<li><em>HTML documentation</em> available for online browsing.</li>

<li>Many bug fixes.</li>

</ul>


<div class="subtitle">
2.0
</div>

<ul>
<li>Many examples available on EasySpin web site.
<li>Support for spin systems with an arbitrary number of electron spins.
<li><code>resfields</code> and <code>pepper</code> use a new and very
robust algorithm for cw resonance field computation.
<li><code>pepper</code> and </code>salt</code> support isotropic and
single-crystal spectra computation.
<li>More physical constants, with values <em>and</em> uncertainties.
<li><code>eprload</code> reads in the parameter file in addition to the data file.
<li>New functions: <code>easyspin</code>, <code>levelsplot</code>, <code>apowin</code>, <code>voigtian</code>, <code>basecorr</code>.
<li>More flexible <code>ctafft</code>.
<li>Many bug fixes.
</ul>


<div class="subtitle">
1.3.1
</div>

<ul>
<li>Improved, clarified and corrected documentation, supplemented with many formulas.
<li>Strict input checking for many functions.
<li>Many bug fixes.
</ul>


<div class="subtitle">
1.3
</div>

<ul>
<li>New functions: <code>propint</code>, <code>convspec</code>.
<li>MATLAB version requirements downgraded from 6.1 to 6.0
<li>If any function with required arguments is called without arguments,
the help for this function is displayed.
</ul>


<div class="subtitle">
1.2
</div>

<ul>
<li><code>resbef</code> renamed to <code>resfields_eig</code> and
substantially extended in functionality.
<li>
<code>eulang</code> restrictions relaxed, it now works for
matrices with determinant slightly different from 1.
<li><code>sop</code> obtains a new and simplified syntax!
<li>Many bugs fixed.
</ul>


<div class="subtitle">
1.1
</div>

<ul>
<li>Nuclear spin database added. New functions <code>nucdata</code>, <code>nucgval</code>
and <code>nucspin</code>.
<li>Parameter order of <code>evolve</code> has changed.
<li>For the functions <code>pepper</code> and <code>salt</code> the option parameters
<code>Width</code> and <code>Convolution</code> have been eliminated.
<li>In the spin system specification, <code>flw</code> has been renamed to <code>HStrain</code>.
<li><code>resfields</code> and <code>pepper</code> now explicitly exclude NMR transitions.
<li><code>salt</code> errors if orientation selection is too strong or the number
of knots is not sufficient for reliable results.
<li>A few EasySpin examples have been added to the package.
<li>Many bug fixes.
</ul>

<div class="subtitle">
1.0
</div>

<p>
First public release.


</section>

<footer></footer>

</body>
</html><|MERGE_RESOLUTION|>--- conflicted
+++ resolved
@@ -51,9 +51,6 @@
 <li>The field <code>Sys.aF</code> in <a class="esf" href="spinsystem.html">spin systems</a> is no longer supported. Use <code>Sys.B4</code> and <code>Sys.B4Frame</code> instead.</li>
 <li>Interconvert between spherical and cartesian tensors with the new functions <a class="esf" href="tensor_cart2sph.html">tensor_cart2sph</a> and <a class="esf" href="tensor_sph2cart.html">tensor_sph2cart</a>.</li>
 <li><a class="esf" href="rotview.html">rotview</a> provides a graphical interface to visualize and explore Euler angles and their associated rotations.</li>
-<<<<<<< HEAD
-<li><a class="esf" href="fftso3.html">fftso3</a> performs a Fast Fourier Transform over the space of rotations, SO(3).</li>
-=======
 <li><a class="esf" href="orca2easyspin.html">orca2easyspin</a> supports ORCA5 and can now directly read in the main ORCA output file.</li>
 <li>Photoselection is now supported when simulating EPR spectra of photo-generated species. See function <a class="esf" href="photoselect.html">photoselect</a>.</li>
 <li>Significantly extended support for spin-polarized systems (triplets, radical pairs, etc.) in <a class="esf" href="pepper.html">pepper</a> with the new fields <code>Sys.initState</code>.</li>
@@ -64,7 +61,7 @@
 <li>The syntax for obtaining subspectra from simulation function has changed, the field name in the <code>Opt</code> structure has changed from <code>Opt.Output</code> to <code>Opt.separate</code> and has more options: <code>'components'</code>, <code>'transitions'</code>, <code>'sites'</code> and <code>'orientations'</code>. There is extended support for returning subspectra across all EasySpin simulation functions.</li>
 <li>For baseline correction with <a class="esf" href="basecorr.html">basecorr</a>, a fitting region can now be provided.</li>
 <li><a class="esf" href="eulang.html">eulang</a> now calculates Euler angles for a near-orthogonal matrix by first orthogonalizing it using singular-value decomposition.</li>
->>>>>>> 04a5ef2c
+<li><a class="esf" href="fftso3.html">fftso3</a> performs a Fast Fourier Transform over the space of rotations, SO(3).</li>
 </ul>
 
 <p>Major bug fixes</p>
